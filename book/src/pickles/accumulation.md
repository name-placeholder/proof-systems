# Accumulation

## Introduction

The trick below was originally described in [Halo](https://eprint.iacr.org/2020/499.pdf),
however we are going to base this post on the abstraction of "accumulation schemes" described by Bünz, Chiesa, Mishra and Spooner in [Proof-Carrying Data from Accumulation Schemes](https://eprint.iacr.org/2020/499.pdf), in particular the scheme in Appendix A. 2.

Relevant resources include:

- [Proof-Carrying Data from Accumulation Schemes](https://eprint.iacr.org/2020/499.pdf) by Benedikt Bünz, Alessandro Chiesa, Pratyush Mishra and Nicholas Spooner.
- [Recursive Proof Composition without a Trusted Setup (Halo)](https://eprint.iacr.org/2019/1021.pdf) by Sean Bowe, Jack Grigg and Daira Hopwood.

This page describes the most relevant parts of these papers and how it is implemented in Pickles/Kimchi.
It is not meant to document the low-level details of the code in Pickles, but to describe what the code aims to do,
allowing someone reviewing / working on this part of the codebase to gain context.

## Interactive Reductions Between Relations


The easiest way to understand "accumulation schemes" is as a set of interactive reductions between relations.
An interactive reduction $\relation \to \relation'$ proceeds as follows:

- The prover/verifier starts with some statement $\statement$, the prover additionally holds $\witness$.
- They then run some protocol between them.
- After which, they both obtain $\statement'$ and the prover obtains $\witness'$

Pictorially:

<figure>
<div style="text-align: center;">
<img src="./interactive-reduction.png" alt="Commucation diagram of interactive/non-deterministic reductions between languages" width="100%">
</div>
<figcaption>
<b>
Fig 1.
</b>
An overview the particular reductions/languages (described below) we require.
</figcaption>
</figure>

With the security/completeness guarantee that:

$$
(\statement, \witness) \in \relation
\iff
(\statement', \witness') \in \relation'
$$

Except with negligible probability.

In other words: we have reduced membership of $\relation$ to membership of $\relation'$
using interaction between the parties: unlike a classical Karp-Levin reduction the soundness/completeness may rely on random coins and multiple rounds.
Foreshadowing here is a diagram/overview of the reductions
(the relations will be described as we go)
used in Pickles:

<figure>
<div style="text-align: center;">
<img src="./reductions.svg" alt="Commucation diagram of interactive/non-deterministic reductions between languages" width="70%">
</div>
<figcaption>
<b>
Fig 2.
</b>
An overview the particular reductions/languages (described below) we require.
</figcaption>
</figure>

As you can see from Fig. 2, we have a cycle of reductions (following the arrows) e.g. we can reduce a relation "$\relation_{\mathsf{Acc}, \vec{G}}$" to itself by applying all 4 reductions. This may seem useless: why reduce a relation to itself?

However the crucial point is the "in-degree" (e.g. n-to-1) of these reductions:
take a look at the diagram and note that
<u>any</u> number of $\relAcc$ instances can be reduced to a <u>single</u> $\relPCS{\degree}$ instance!
This $\relPCS{d}$ instance can then be converted to a single $\relAcc$
by applying the reductions (moving "around the diagram" by running one protocol after the other):

$$
\relPCS{\degree} \to
\relIPA{\ell}  \to
\relIPA{1} \to
\relAcc
$$

**Note:** There are many examples of interactive reductions, an example familiar to the reader is PlonK itself:
which reduces circuit-satisfiability $\relation_{C}$ ($\statement$ is the public inputs and $\witness$ is the wire assignments)
to openings of polynomial commitments $\relPCS{d}$ ($\statement'$ are polynomial commitments and evaluation points, $\witness$ is the opening of the commitment).

<details>
<summary>
More Theory/Reflections about Interactive Reductions (click to expand)
</summary>
<br>

As noted in
[Compressed $\Sigma$-Protocol Theory and Practical Application to Plug & Play Secure Algorithmics](https://eprint.iacr.org/2020/152.pdf)
every Proof-of-Knowledge (PoK) with $k$-rounds for a relation $\relation$ can instead be seen as a reduction to some relation $\relation'$
with $k-1$ rounds as follows:

- Letting $\statement'$ be the view of the verifier.
- $\witness'$ be a $k$'th-round message which could make the verifier accept.

Hence the relation $\relation'$ is the set of verifier views (except for the last round) and the last missing message which would make the verifier accept if sent.

This simple, yet beautiful, observation turns out to be <u>extremely useful</u>: rather than explicitly sending the last-round message (which may be large/take the verifier a long time to check), the prover can instead prove that <u>he knows</u> a last-round message which <u>would make the verifier accept</u>, after all, sending the witness $\witness'$ is a particularly simple/inefficient PoK for $(\statement', \witness') \in \relation'$.

The reductions in this document are all of this form (including the folding argument):
receiving/verifying the last-round message would require too many resources (time/communication) of the verifier,
hence we instead replace it with yet another reduction to yet another language (e.g. where the witness is now half the size).

Hence we end up with a chain of reductions: going from the languages of the last-round messages.
An "accumulation scheme" is just an example of such a chain of reductions which happens to be a cycle.
Meaning the language is "self-reducing" via a series of interactive reductions.

</details>

**A Note On Fiat-Shamir:** All the protocols described here are public coin and hence in implementation
the Fiat-Shamir transform is applied to avoid interaction: the verifiers challenges are sampled using a hash function (e.g. Poseidon) modelled as a reprogrammable random oracle.

## Polynomial Commitment Openings $\relPCS{d}$

Recall that the polynomial commitment scheme (PCS) in Kimchi is just the trivial scheme based on Pedersen commitments.
For Kimchi we are interested in "accumulation for the language ($\relation_{\mathsf{PCS}, d}$) of polynomial commitment openings", meaning that:

$$
\left(
\statement = (\comm, \openx, \openy),
\witness= (\vec{f})
\right)
\in
\relation_{\mathsf{PCS},d}
\iff
\left\{
\begin{align}
\comm &= \langle \vec{f}, \vec{G} \rangle \\
\openy &= \sum_{i = 0} f_i \cdot \openx^i
\end{align}
\right\}
$$

Where $\vec{f}$ is a list of coefficients for a polynomial $f(X) \coloneqq \sum_{i} f_i \cdot X^i$.

This is the language we are interested in reducing: providing a trivial proof, i.e. sending $\vec{f}$ requires linear communication and time of the verifier,
we want a poly-log verifier.
The communication complexity will be solved by a well-known folding argument, however to reduce computation we are going to need the "Halo trick".

First a reduction from PCS to an inner product relation.

## Reduction 1: $\relation_{\mathsf{PCS},d} \to \relation_{\mathsf{IPA},\ell}$

Formally the relation of the inner product argument is:

$$
\left(
\statement = (\comm, \vec{G}, H, \vec{\openx}),
\witness = (\vec{f})
\right)
\in
\relation_{\mathsf{IPA},\ell}
\iff
\left\{
\begin{align}
\openy &=
\langle
\vec{f},
\vec{\openx}
\rangle \in \FF \\
\land \\
\comm &= \langle \vec{f}, \vec{G} \rangle + [\openy] \cdot \genOpen \in \GG
\end{align}
\right\}
$$

We can reduce $\left(\statement = (\comm, \openx, \openy),
\witness = (\vec{f})\right) \in
\relation_{\mathsf{PCS}, d}$ to $\relation_{\mathsf{IPA}, \ell}$ with $d = \ell$ as follows:

- Define $\vec{\openx} = (1, \openx, \openx^2, \openx^3, \ldots, \openx^{\ell-1})$, so that $\openy = f(\openx) = \langle \vec{f}, \vec{\openx} \rangle$,
- The verifier adds the evaluation $\openy$ to the commitment "in a new coordinate" as follows:
    1. Verifier picks $\genOpen \sample \GG$ and sends $H$ to the prover.
    2. Verifier updates $\comm \gets \comm + [\openy] \cdot \genOpen$

Intuitively we sample a fresh $\genOpen$ to avoid a malicious prover "putting something in the $H$-position", because he must send $\openy$ before seeing $\genOpen$, hence he would need to guess $\genOpen$ before-hand.
If the prover is honest, we should have a commitment of the form:

$$
C =
\langle \vec{f}, \vec{G} \rangle + [\openy] \cdot H
=
\langle \vec{f}, \vec{G} \rangle + [\langle \vec{\openx}, \vec{f} \rangle] \cdot H
\in \GG
$$

**Note:** In some variants of this reduction $H$ is chosen as $[\delta] \cdot J$ for a constant $J \in \GG$ where $\delta \sample \FF$ by the verifier,
this also works, however we (in Kimchi) simply hash to the curve to sample $H$.


## Reduction 2 (Incremental Step): $\relation_{\mathsf{IPA},\ell} \to \relation_{\mathsf{IPA},\ell/2}$

**Note:** The folding argument described below is the particular variant implemented in Kimchi, although some of the variable names are different.

The folding argument reduces a inner product with $\ell$ (a power of two) coefficients to an inner product relation with $\ell / 2$ coefficients.
To see how it works let us rewrite the inner product in terms of a first and second part:

$$
\langle \vec{f}, \vec{\openx} \rangle =
\langle \vec{f}_L, \vec{\openx}_L \rangle
+
\langle \vec{f}_R, \vec{\openx}_R \rangle
\in \FF
$$

Where $\vec{f}_L = (f_1, \ldots, f_{\ell/2})$ and $\vec{f}_R = (f_{\ell/2 + 1}, \ldots, f_\ell)$,
similarly for $\vec{\openx}$.

Now consider a "randomized version" with a challenge $\chalfold \in \FF$ of this inner product:

$$
    \begin{align}
    \langle \vec{f}_L + \chalfold^{-1} \cdot \vec{f}_R, \ \vec{\openx}_L + \chalfold \cdot \vec{\openx}_R \rangle
    &=
    \chalfold^{-1} \cdot  \langle \vec{f}_R, \vec{\openx}_L \rangle \\
    &+ \underline{\color{magenta} \left(\langle \vec{f}_R, \vec{\openx}_R \rangle + \langle \vec{f}_L, \vec{\openx}_L \rangle\right)} \\
    &+ \chalfold \cdot \langle \vec{f}_L, \vec{\openx}_R \rangle
    \end{align}
$$

<details>
<summary>
Additional intuition: How do you arrive at the expression above? (click to expand)
</summary>
<br>
The trick is to ensure that
$\langle \vec{f}_R, \vec{\openx}_R \rangle + \langle \vec{f}_L, \vec{\openx}_L \rangle = \langle \vec{f}, \vec{\openx} \rangle = v$
ends up in the same power of $\chalfold$.

The particular expression above is not special and arguably not the most elegant:
simpler alternatives can easily be found
and the inversion can be avoided, e.g. by instead using:
$$
    \begin{align}
    \langle \vec{f}_L + \chalfold \cdot \vec{f}_R, \ \chalfold \cdot \vec{\openx}_L + \vec{\openx}_R \rangle
    &= \langle \vec{f}_L, \vec{\openx}_R \rangle \\
    &+ \chalfold  \cdot \underline{\left(\langle \vec{f}_R, \vec{\openx}_R \rangle + \langle \vec{f}_L, \vec{\openx}_L \rangle\right)} \\
    &+ \chalfold^2 \cdot  \langle \vec{f}_R, \vec{\openx}_L \rangle
    \end{align}
$$
Which will have the same overall effect of isolating the interesting term (this time as the $\chalfold$-coefficient).
The particular variant above can be found in e.g. [Compressed $\Sigma$-Protocol Theory and Practical Application to Plug & Play Secure Algorithmics](https://eprint.iacr.org/2020/152.pdf)
and proving extraction is somewhat easier than the variant used in Kimchi.
</details>

The term we care about (underlined in magenta) is $\langle \vec{f}_R, \vec{\openx}_R \rangle + \langle \vec{f}_L, \vec{\openx}_L \rangle = v$, the other two terms are cross-term garbage.
The solution is to let the prover provide commitments to the cross terms to "correct" this randomized splitting of the inner product <u>before</u> seeing $\chalfold$:
the prover commits to the three terms (one of which is already provided) and the verifier computes a commitment to the new randomized inner product. i.e.

The prover sends commitment to $\langle \vec{f}_R, \vec{\openx}_L \rangle$ and $\langle \vec{f}_L, \vec{\openx}_R \rangle$ cross terms:

$$
L = \langle \vec{f}_R \Vert \vec{0}, \vec{G} \rangle + [\langle \vec{f}_R, \vec{\openx}_L \rangle] \cdot H
$$

<!--
$$
L = \langle \vec{f}_R, \vec{G}_L \rangle + [\langle \vec{f}_R, \vec{\openx}_L \rangle] \cdot H
$$
-->

$$
R = \langle \vec{0} \Vert \vec{f}_L, \vec{G} \rangle + [\langle \vec{f}_L, \vec{\openx}_R \rangle] \cdot H
$$

The verifier samples $\chalfold \sample \FF$ and defines:

$$
\begin{align}
C' &= [\chalfold^{-1}] \cdot L + C + [\chalfold] \cdot R \\
   &\ \\
   &= {\langle \chalfold^{-1} \cdot (\vec{f}_R \Vert \vec{0}) + (\vec{f}_L \Vert \vec{f}_R) + \chalfold \cdot (\vec{0} \Vert \vec{f}_L), \vec{G} \rangle} \\
   &+
    \left[
        {
          \chalfold^{-1} \cdot \langle \vec{f}_R, \vec{f}_L \rangle
          +
          {
          \color{magenta}
            \langle \vec{f}_L, \vec{\openx}_L \rangle
            + \langle \vec{f}_R, \vec{\openx}_R \rangle
            }
        + \chalfold \cdot \langle \vec{f}_L, \vec{\openx}_R \rangle
    }\right] \cdot H \\
   &\ \\
   &=
   {\color{blue} \left\langle
        \left(
        \vec{f}_L + \chalfold^{-1} \vec{f}_R
        \right)
        \Vert
        \left(
        \chalfold \cdot \vec{f}_L + \vec{f}_R
        \right)
        ,
        \vec{G} \right\rangle} \\
   &+
   \left[
    {
    \color{green}
    \langle
    \vec{f}_L + \chalfold^{-1} \cdot \vec{f}_R
    ,
    \vec{\openx}_L
    \rangle
    +
    \langle
    \chalfold \cdot \vec{f}_L +\vec{f}_R
    ,
    \vec{\openx}_R
    \rangle
    }
    \right] \cdot H
\end{align}
$$

The final observation in the folding argument is simply that:

$$
\chalfold \vec{f}_L + \vec{f}_R
=
\chalfold
\cdot
\left(
{
    \color{purple}
    \vec{f}_L + \chalfold^{-1} \cdot \vec{f}_R
}
\right)
=
\chalfold
\cdot
{
\color{purple}
\vec{f}'
}
$$

Hence we can replace occurrences of $\chalfold \vec{f}_L + \vec{f}_R$ by $\chalfold \vec{f}'$,
with this look at the green term:

$$
\begin{align}
    {
    \color{green}
    \langle
    \vec{f}_L + \chalfold^{-1} \cdot \vec{f}_R
    ,
    \vec{\openx}_L
    \rangle
    +
    \langle
    \chalfold \cdot \vec{f}_L +\vec{f}_R
    ,
    \vec{\openx}_R
    \rangle
    }
  &=
    {
    \langle
    \vec{f}'
    ,
    \vec{\openx}_L
    \rangle
    +
    \langle
    \chalfold \cdot \vec{f}'
    ,
    \vec{\openx}_R
    \rangle
    } \\
   &=
    {
    \langle
    {
    \vec{f}'
    }
    ,
    \vec{\openx}_L
    \rangle
    +
    \langle
    {
    \vec{f}'
    }
    ,
    \chalfold
    \cdot
    \vec{\openx}_R
    \rangle
    } \\
   &=
    {
    \langle
    \vec{f}'
    ,
    \vec{\openx}_L
    +
    \chalfold
    \cdot
    \vec{\openx}_R
    \rangle
    } \\
    &=
    \langle
    \vec{f}',
    \vec{\openx}'
    \rangle
\end{align}
$$

By defining $\vec{\openx}' = \vec{\openx}_L + \chalfold \cdot \vec{\openx}_R$.
We also rewrite the blue term in terms of $\vec{f}'$ similarly:
$$
\begin{align}
   {\color{blue} \left\langle
        \left(
        \vec{f}_L + \chalfold^{-1} \cdot \vec{f}_R
        \right)
        \Vert
        \left(
        \chalfold \cdot \vec{f}_L + \vec{f}_R
        \right)
        ,
        \vec{G} \right\rangle}
    &=
   {\langle
        \vec{f}'
        \Vert
        (
        \chalfold \cdot \vec{f}'
        )
        ,
        \vec{G} \rangle} \\
    &=
   {\langle
        \vec{f}'
        \Vert
        \vec{f}'
        ,
        \vec{G}_L \Vert ([\chalfold] \cdot \vec{G}_R) \rangle} \\
    &=
   \langle
    \vec{f}'
    ,
    \vec{G}'
   \rangle
\end{align}
$$

By defining $\vec{G}' = \vec{G}_L + [\chalfold] \cdot \vec{G}_R$.
In summary by computing:
$$
\begin{align}
C' &\gets [\chalfold^{-1}] \cdot L + C + [\chalfold] \cdot R \in \GG \\
\vec{f}' &\gets \vec{f}_L + \chalfold^{-1} \cdot \vec{f}_R \in \FF^{\ell / 2} \\
\vec{\openx}' &\gets \vec{\openx}_L + \chalfold \cdot \vec{\openx}_R \in \FF^{\ell / 2} \\
\vec{G}' &\gets \vec{G}_L + [\chalfold] \cdot \vec{G}_R \in \GG^{\ell / 2} \\
\openy'       &\gets \langle \vec{f'}, \vec{\openx}' \rangle
\end{align}
$$

We obtain a new instance of the inner product relation (of half the size):

$$
(
\statement = (C', \vec{G}', H, \vec{\openx}'),
\witness = (\vec{f}', \openy')
) \in
\relation_{\mathsf{IPA}, \ell/2}
$$

At this point the prover could send $\vec{\openx}'$, $\vec{f}'$ to the verifier who could verify the claim:

1. Computing $\vec{G}'$ from $\chalfold$ and $\vec{G}$
2. Computing $C'$ from $\vec{f}'$, $v$ and $H$
3. Checking $\openy' \overset?= \langle \vec{f}', \vec{\openx}' \rangle$

This would require half as much communication as the naive proof. A modest improvement...

However, we can iteratively apply this transformation until we reach an instance of constant size:

## Reduction 2 (Full): $\relIPA{\ell} \to \ldots \to \relIPA{1}$

That the process above can simply be applied again to the new $(C', \vec{G}', H, \vec{\openx}', v) \in \relation_{\mathsf{IPA}, \ell/2}$ instance as well.
By doing so $k = \log_2(\ell)$ times the total communication is brought down to $2 k$ $\GG$-elements
until the instance consists of $(\comm, \vec{G}, \genOpen, \vec{\openx}) \in \relIPA{1}$
at which point the prover simply provides the witness $\vec{f}' \in \FF$.

Because we need to refer to the terms in the intermediate reductions
we let
$\vec{G}^{(i)}$, $\vec{f}^{(i)}$, $\vec{\openx}^{(i)}$
be the
$\vec{G}'$, $\vec{f}'$, $\vec{\openx}'$ vectors respectively after $i$ recursive applications, with $\vec{G}^{(0)}$, $\vec{f}^{(0)}$, $\vec{\openx}^{(0)}$ being the original instance.
We will drop the vector arrow for $\vec{G}^{(k)}$ (similarly, for $f,x$), since the last step vector has size $1$, so we refer to this single value instead.
We denote by $\chalfold_i$ the challenge of the $i$'th application.

## Reduction 3: $\relation_{\mathsf{IPA},1} \to \relation_{\mathsf{Acc},\overset{\rightarrow}{G} }$

While the proof for $\relIPA{\ell}$ above has $O(\log(\ell))$-size, the verifiers time-complexity is $O(\ell)$:

- Computing $G^{(k)}$ from $\vec{G}^{(0)}$ using $\vec{\chalfold}$ takes $O(\ell)$.
- Computing $\openx^{(k)}$ from $\vec{\openx}^{(0)}$ using $\vec{\chalfold}$ takes $O(\ell)$.

The rest of the verifiers computation is only $O(\log(\ell))$, namely computing:

- Sampling all the challenges $\chalfold \sample \FF$.
- Computing $C^{(i)} \gets [\chalfold_i^{-1}] \cdot L^{(i)} + C^{(i-1)} + [\chalfold_i] \cdot R^{(i)}$ for every $i$

However, upon inspection, the more pessimistic claim that computing $\vec{\openx}^{(k)}$ takes $O(\ell)$ turns out to be false:

**Claim:**
Define
$
\hpoly(X) \coloneqq \prod_{i = 0}^{k - 1} \left(1 + \chalfold_{k - i} \cdot X^{2^i}\right)
$,
then
$
\openx^{(k)} = \hpoly(\openx)
$ for all $\openx$. Therefore, $\openx^{(k)}$ can be evaluated in $O(k) = O(\log \ell)$.

**Proof:**
This can be verified by looking at the expansion of $\hpoly(X)$.
Define $\{h_i\}_{i=0}^l$ to be the coefficients of $\hpoly(X)$, that is $\hpoly(X) = \sum_{i=1}^\ell h_i \cdot X^{i-1}$.
Then the claim is equivalent to $\openx^{(k)} = \sum_{i=1}^{\ell} h_i \cdot \openx^{i-1}$.
Let $\vec{b}(i,j)$ denote the $j$th bit in the bit-decomposition of the index $i$ and observe that:
$$
h_i = \prod_{j=1}^k \vec \chalfold_{k-j}^{b(i,j)} \text{\qquad where\qquad } \sum_{j} \vec b(i,j) \cdot 2^j = i
$$
Now, compare this with how a $k$th element of $x^{(i)}$ is constructed:
$$
\begin{align*}
x^{(1)}_k &= x^{(0)}_k + \alpha_1 \cdot x^{(0)}_{n/2+k}\\
x^{(2)}_k &= x^{(1)}_k + \alpha_2 \cdot x^{(2)}_{n/4+k}\\
&= x^{(0)}_k + \alpha_1 \cdot x^{(0)}_{n/2+k} + \alpha_2 \cdot (x^{(0)}_{n/4+k} + \alpha_1 \cdot x^{(0)}_{n/2 + n/4 +k})\\
&= \sum_{i=0}^3 x^{(0)}_{i \cdot \frac{n}{4} + k} \cdot \big( \prod_{j=0}^1 \alpha_j^{b(i,j)} \big)
\end{align*}
$$
Recalling that $x^{(0)}_k = x^k$, it is easy to see that this generalizes exactly to the expression for $h_i$ that we derived later, which concludes that evaluation through $h(X)$ is correct.

Finally, regarding evaluation complexity, it is clear that $\hpoly$ can be evaluated in $O(k = \log \ell)$ time as a product of $k$ factors.
This concludes the proof.


#### The "Halo Trick"

The "Halo trick" resides in observing that this is also the case for $\vec{G}^{(k)}$:
since it is folded the same way as $\vec{\openx}^{(k)}$. It is not hard to convince one-self (using the same type of argument as above) that:

$$
G^{(k)} = \langle \vec{h}, \vec{G} \rangle
$$

Where $\vec{h}$ is the coefficients of $h(X)$ (like $\vec{f}$ is the coefficients of $f(X)$), i.e. $h(X) = \sum_{i = 1}^{\ell} h_i X^{i-1}$

For notational convince (and to emphasise that they are 1 dimensional vectors), define/replace:

$$
U = \vec{G}^{(k)} \in \GG, \ \ \ c = \vec{f}^{(k)} \in \FF, \ \ \ h(\openx) = \vec{\openx}^{(k)} \in \FF
$$

With this we define the "accumulator language" which states that "$U$" was computed correctly:

$$
\left(\statement = (U, \vec{\chalfold}), \witness = \epsilon\right)
\in
\relation_{\mathsf{Acc}, \vec{G}}
\iff
\left\{
    \begin{align}
       h(X) &\coloneqq \prod_{i = 0}^{k - 1} \left(1 + \chalfold_{k - i} \cdot X^{2^i}\right)
    \land \ U = \langle \vec{h}, \vec{G} \rangle
    \end{align}
\right\}
$$

**Note:** since there is <u>no witness</u> for this relation anyone can verify the relation (in $O(\ell)$ time)
by simply computing $\langle \vec{h}, \vec{G} \rangle$ in linear time.
Instances are also small: the size is dominated by $\vec{\chalfold}$ which is $|\vec{\chalfold}| = \log_2 \ell$.

**In The Code:** in the Kimchi code $\vec{\accChal}$ is called `prev_challenges` and $\accCom$ is called `comm`,
all defined in the `RecursionChallenge` struct.

Now, using the new notation rewrite $\relation_{\mathsf{IPA},1}$ as:

$$
\left(
\statement = (\comm, \accCom, \genOpen, h(\openx)),
\witness = (c)
\right)
\in
\relation_{\mathsf{IPA},1}
\iff
\left\{
\begin{align}
\openy &= c \cdot h(\openx) \\
\land \ \comm &= [c] \cdot \accCom + [\openy] \cdot \genOpen \in \GG
\end{align}
\right\}
$$

**Note:**
It is the same relation, we just replaced some names
($c = \vec{f}^{(k)}$, $\vec{\openx}^{(k)} = \hpoly(\openx)$)
and simplified a bit:
inner products between 1-dimensional vectors are just multiplications.

We now have all the components to reduce $\relIPA{1} \to \relAcc$ (with no soundness error) as follows:

1. Prover sends $c, \accCom$ to the verifier.
2. Verifier does:
    - Compute $\openy \gets h(\openx) \cdot c$
    - Checks $\comm \overset?= [c] \cdot \accCom + [\openy] \cdot \genOpen$
3. Output
$(\statement = (\accCom, \vec{\accChal}), \witness = \epsilon) \in \relAcc$

**Note:** The above can be optimized, in particular there is no need for the prover to send $\accCom$.

## Reduction 4: $\relation_{\mathsf{Acc}, \overset{\rightarrow}{G}} \to \relation_{\mathsf{PCS}, d}$

Tying the final knot in the diagram.

The expensive part in checking $
(\accCom, \vec{\chalfold})
\in
\relation_{\mathsf{Acc}, \vec{G}}
$ consists in computing
$\langle \vec{h}, \vec{G} \rangle$
given the $\vec{\chalfold}$ describing $h(X)$: first expanding $\vec{\chalfold}$ into $\vec{h}$, then computing the MSM.
However, by observing that
$\accCom = \langle \vec{h}, \vec{G} \rangle$ is actually <u>a polynomial commitment</u> to $h(X)$, which we can evaluate at any point using $O(\log \ell)$ operations,
we arrive at a simple strategy for reducing any number of such claims to a single polynomial commitment opening:

1. Prover sends $\accCom^{(1)}, \ldots, \accCom^{(n)}$ to the verifier.
2. Verifier samples $\chaleval \sample \FF$, $u \sample \FF$ and computes:

$$
\begin{align}
y &= \sum_i \ \chalfold^{i-1} \cdot h^{(i)}(u) \in \FF \\
C &= \sum_i \ [\chalfold^{i-1}] \cdot U^{(i)} \in \GG
\end{align}
$$
Alternatively:
$$
\begin{align}
y &= \sum_i \ u^{i-1} \cdot h^{(i)}(\chaleval) \in \FF \\
C &= \sum_i \ [u^{i-1}] \cdot U^{(i)} \in \GG
\end{align}
$$

And outputs the following claim:

$$
(C, \chaleval, y) \in \language_{\mathsf{PCS},\ell}
$$

i.e. the polynomial commitment $C$ opens to $y$ at $\chaleval$. The prover has the witness:

$$
f(X) = \sum_i \ \chalfold^{i-1} \cdot h^{(i)}(X)
$$

Why is this a sound reduction: if one of the $U^{(i)}$ does not commit to $h^{(i)}$ then they disagree except on at most $\ell$ points,
hence $f^{(i)}(\chaleval) \neq h^{(i)}(\chaleval)$ with probability $\ell/|\FF|$.
Taking a union bound over all $n$ terms leads to soundness error $\frac{n \ell}{|\FF|}$ -- negligible.

The reduction above requires $n$ $\GG$ operations and $O(n \log \ell)$ $\FF$ operations.

## Support for Arbitrary Polynomial Relations

Additional polynomial commitments (i.e. from PlonK) can be added to the randomized sums $(C, y)$ above and opened at $\chaleval$ as well: in which case the prover proves the claimed openings at $\chaleval$ before sampling the challenge $u$.
This is done in Kimchi/Pickles: the $\chaleval$ and $u$ above is the same as in the Kimchi code.
The combined $y$ (including both the $h(\cdot)$ evaluations and polynomial commitment openings at $\chaleval$ and $\chaleval \omega$) is called `combined_inner_product` in Kimchi.

<figure>
<img src="./reductions-plonk.svg" alt="Commucation diagram of interactive/non-deterministic reductions between languages">
<figcaption>
<b>
Fig 3.
</b>
Cycle of reductions with the added polynomial relations from PlonK.
</figcaption>
</figure>

This $\relation_{\mathsf{PCS},\ell}$ instance reduced back into a single $\relAcc$ instance,
which is included with the proof.

## Multiple Accumulators (PCD Case)

From the section above it may seem like there is always going to be a single $\relAcc$ instance,
this is indeed the case if the proof only verifies a <u>single</u> proof, "Incremental Verifiable Computation" (IVC) in the literature.
If the proof verifies <u>multiple</u> proofs, "Proof-Carrying Data" (PCD), then there will be multiple accumulators:
every "input proof" includes an accumulator ($\relAcc$ instance),
all these are combined into the new (single) $\relAcc$ instance included in the new proof:
this way, if one of the original proofs included an invalid accumulator and therefore did not verify, the new proof will also include an invalid accumulator and not verify with overwhelming probability.

<figure>
<img src="./multiple-accumulator.svg" alt="Commucation diagram of interactive/non-deterministic reductions between languages">
<figcaption>
<b>
Fig 4.
</b> Multiple accumulators from previous input proofs (part of the witness) and the polynomial relations for the new proof are combined and reduced into the new accumulator.
</figcaption>
</figure>

Note that the new proof contains the (single) accumulator of each "input" proof, even though the proofs themselves are part of the witness:
this is because verifying each input proof results in an accumulator (which could then be checked directly -- however this is expensive):
the "result" of verifying a proof is an accumulator (instance of $\relAcc$) -- which can be verified directly or further "accumulated".

These accumulators are the `RecursionChallenge` structs included in a Kimchi proof.
The verifier check the PlonK proof (which proves accumulation for each "input proof"), this results in some number of polynomial relations,
these are combined with the accumulators for the "input" proofs to produce the new accumulator.

## Accumulation Verifier

The section above implicitly describes the work the verifier must do,
but for the sake of completeness let us explicitly describe what the verifier must do to verify a Fiat-Shamir compiled proof of the transformations above.
This constitutes "the accumulation" verifier which must be implemented "in-circuit" (in addition to the "Kimchi verifier"),
the section below also describes how to incorporate the additional evaluation point $\chaleval \cdot \omega$ ("the step", used by Kimchi to enforce constraints between adjacent rows).
Let $\mathcal{C} \subseteq \FF$ be the challenge space (128-bit GLV decomposed challenges):

1. PlonK verifier on $\pi$ outputs polynomial relations (in Purple in Fig. 4).
1. Checking $\relation_{\mathsf{Acc}, \vec{G}}$ and polynomial relations (from PlonK) to $\relation_{\mathsf{PCS},d}$ (the dotted arrows):
    1. Sample $\chaleval \sample \mathcal{C}$ (evaluation point) using the Poseidon sponge.
    1. Read claimed evaluations at $\chaleval$ and $\omega \chaleval$ (`PointEvaluations`).
    1. Sample $\chalv \sample \mathcal{C}$ (commitment combination challenge, `polyscale`) using the Poseidon sponge.
    1. Sample $\chalu \sample \mathcal{C}$ (evaluation combination challenge, `evalscale`) using the Poseidon sponge.
        - The $(\chalv, \chalu)$ notation is consistent with the Plonk paper where $\chalv$ recombines commitments and $\chalu$ recombines evaluations
    1. Compute $C \in \GG$ with $\chalv$ from:
        - $\accCom^{(1)}, \ldots, \accCom^{(n)}$ (`RecursionChallenge.comm` $\in \GG$)
        - Polynomial commitments from PlonK (`ProverCommitments`)
    1. Compute $\openy_{\chaleval}$ (part of `combined_inner_product`) with $\chalv$ from:
        - The evaluations of $h^{(1)}(\chaleval), \ldots, h^{(n)}(\chaleval)$
        - Polynomial openings from PlonK (`ProofEvaluations`) at $\chaleval$
    1. Compute $\openy_{\chaleval\omega}$ (part of `combined_inner_product`) with $\chalv$ from:
        - The evaluations of $h^{(1)}(\chaleval\omega), \ldots, h^{(n)}(\chaleval\omega)$
        - Polynomial openings from PlonK (`ProofEvaluations`) at $\chaleval \cdot \omega$

        At this point we have two PCS claims, these are combined in the next transform.
        <details>
        At this point we have two claims:
            $$
            \begin{align}
            (\comm, \chaleval, \openy_{\chaleval}) &\in \langPCS{\degree} \\
            (\comm, \chaleval\omega, \openy_{\chaleval\omega}) &\in \langPCS{\degree}
            \end{align}
            $$
        These are combined using a random linear combination with $\chalu$ in the inner product argument
        (see [Different functionalities](/plonk/inner_product_api.html) for details).
        </details>

1. Checking $\relation_{\mathsf{PCS}, d} \to \relation_{\mathsf{IPA},\ell}$.
    1. Sample $\genOpen \sample \GG$ using the Poseidon sponge: hash to curve.
    1. Compute $\openy \gets \openy_{\chaleval} + \chalu \cdot \openy_{\chaleval\omega}$.
    1. Update $\comm' \gets \comm + [\openy] \cdot \genOpen$.
1. Checking $\relation_{\mathsf{IPA}, \ell} \to \relation_{\mathsf{IPA},1}$: <br>
   Check the correctness of the folding argument, for every $i = 1, \ldots, k$:
    1. Receive $L^{(i)}, R^{(i)} \in \GG$ (see the vector `OpeningProof.lr` in Kimchi).
    1. Sample $\chalfold_i \sample \mathcal{C}$ using the Poseidon sponge.
    1. Compute $C^{(i)} = [\chalfold_i^{-1}] \cdot L + C^{(i-1)} + [\chalfold_i] \cdot R$ (using GLV endomorphism) <br>
       (**Note:** to avoid the inversion the element $P = [\chalfold_i^{-1}] \cdot L$ is witnessed
       and the verifier checks $[\chalfold_i] \cdot P = [\chalfold_i] \cdot ([\chalfold_i^{-1}] \cdot L) = L$.
       To understand why computing the field inversion would be expensive
       see [deferred computation](deferred.html))
1. Checking $\relation_{\mathsf{IPA},1} \to \relation_{\mathsf{Acc}, \vec{G}}$
    1. Receive $c$ form the prover.
    1. Define $\hpoly$ from $\vec{\chalfold}$ (folding challenges, computed above).
<<<<<<< HEAD
    1. Compute a combined evaluation of the IPA challenge polynomial on two points: $b = \hpoly(\chaleval) + \chalv \cdot \hpoly(\chaleval \omega)$
       - Computationally, $b$ is obtained inside bulletproof folding procedure, by folding the vector $b_{\mathsf{init}}$ such that $b_{\mathsf{init},j} = \zeta^j + v \cdot \zeta^j w^j$ using the same standard bulletproof challenges that constitute $h(X)$. This $b_{\mathsf{init}}$ is a $v$-recombined evaluation point. The equality is by linearity of IPA recombination.
    1. Compute $\openy' \gets c \cdot b = c \cdot (\hpoly(\chaleval) + \chalv \cdot \hpoly(\chaleval \omega))$, this works since:
=======
    1. Compute $\openy' \gets c \cdot (\hpoly(\chaleval) + \chalu \cdot \hpoly(\chaleval \omega))$, this works since:
>>>>>>> 4abc1c72
       $$
       \openx^{(\rounds)} =
       \openx^{(\rounds)}_{\chaleval} + \chalu \cdot \openx^{(\rounds)}_{\chaleval\omega}
       $$
       See [Different functionalities](/plonk/inner_product_api.html) for more details or
       [the relevant code](https://github.com/o1-labs/proof-systems/blob/76c678d3db9878730f8a4eead65d1e038a509916/poly-commitment/src/commitment.rs#L785).
    1. Compute $\accCom \gets \comm^{(k)} - [\openy'] \cdot \genOpen$    (i.e. st. $\comm^{(k)} = \accCom + [\openy'] \cdot \genOpen$)


Note that the accumulator verifier must be proven (in addition to the Kimchi/PlonK verifier) for each input proof.

## No Cycles of Curves?

Note that the "cycles of curves" (e.g. Pasta cycle) does not show up in this part of the code:
a <u>separate accumulator</u> is needed for each curve and the final verifier must check both accumulators to deem the combined recursive proof valid.
This takes the form of `passthough` data in pickles.

Note however, that the accumulation verifier makes use of both $\GG$-operations and $\FF$-operations,
therefore it (like the Kimchi verifier) also requires [deferred computation](deferred.html).<|MERGE_RESOLUTION|>--- conflicted
+++ resolved
@@ -771,13 +771,9 @@
 1. Checking $\relation_{\mathsf{IPA},1} \to \relation_{\mathsf{Acc}, \vec{G}}$
     1. Receive $c$ form the prover.
     1. Define $\hpoly$ from $\vec{\chalfold}$ (folding challenges, computed above).
-<<<<<<< HEAD
-    1. Compute a combined evaluation of the IPA challenge polynomial on two points: $b = \hpoly(\chaleval) + \chalv \cdot \hpoly(\chaleval \omega)$
+    1. Compute a combined evaluation of the IPA challenge polynomial on two points: $b = \hpoly(\chaleval) + \chalu \cdot \hpoly(\chaleval \omega)$
        - Computationally, $b$ is obtained inside bulletproof folding procedure, by folding the vector $b_{\mathsf{init}}$ such that $b_{\mathsf{init},j} = \zeta^j + v \cdot \zeta^j w^j$ using the same standard bulletproof challenges that constitute $h(X)$. This $b_{\mathsf{init}}$ is a $v$-recombined evaluation point. The equality is by linearity of IPA recombination.
-    1. Compute $\openy' \gets c \cdot b = c \cdot (\hpoly(\chaleval) + \chalv \cdot \hpoly(\chaleval \omega))$, this works since:
-=======
-    1. Compute $\openy' \gets c \cdot (\hpoly(\chaleval) + \chalu \cdot \hpoly(\chaleval \omega))$, this works since:
->>>>>>> 4abc1c72
+    1. Compute $\openy' \gets c \cdot b = c \cdot (\hpoly(\chaleval) + \chalu \cdot \hpoly(\chaleval \omega))$, this works since:
        $$
        \openx^{(\rounds)} =
        \openx^{(\rounds)}_{\chaleval} + \chalu \cdot \openx^{(\rounds)}_{\chaleval\omega}
