# Kimchi

* This document specifies *kimchi*, a zero-knowledge proof system that's a variant of PLONK.
* This document does not specify how circuits are created or executed, but only how to convert a circuit and its execution into a proof.

Table of content:

<!-- toc -->

## Overview

There are three main algorithms to kimchi:

* [Setup](#constraint-system-creation): takes a circuit and produces a prover index, and a verifier index.
* [Proof creation](#proof-creation): takes the prover index, and the execution trace of the circuit to produce a proof.
* [Proof verification](#proof-verification): takes the verifier index and a proof to verify.

As part of these algorithms, a number of tables are created (and then converted into polynomials) to create a proof.

### Tables used to describe a circuit

The following tables are created to describe the circuit:

**Gates**. A circuit is described by a series of gates, that we list in a table.
The columns of the tables list the gates, while the rows are the length of the circuit.
For each row, only a single gate can take a value $1$ while all other gates take the value $0$.

|  row  | Generic | Poseidon | CompleteAdd | VarBaseMul | EndoMul | EndoMulScalar | ChaCha0 | ChaCha1 | ChaCha2 | ChaChaFinal |
| :---: | :-----: | :------: | :---------: | :--------: | :-----: | :-----------: | :-----: | :-----: | :-----: | :---------: |
|   0   |    1    |    0     |      0      |     0      |    0    |       0       |    0    |    0    |    0    |      0      |
|   1   |    0    |    1     |      0      |     0      |    0    |       0       |    0    |    0    |    0    |      0      |

**Coefficients**. The coefficient table has 15 columns, and is used to tweak the gates.
Currently, only the [Generic](#double-generic-gate) and the [Poseidon](#poseidon) gates use it (refer to their own sections to see how).
All other gates set their values to $0$.

|  row  |   0   |   1   |   2   |   3   |   4   |   5   |   6   |   7   |   8   |   9   |  10   |  11   |  12   |  13   |  14   |
| :---: | :---: | :---: | :---: | :---: | :---: | :---: | :---: | :---: | :---: | :---: | :---: | :---: | :---: | :---: | :---: |
|   0   |   /   |   /   |   /   |   /   |   /   |   /   |   /   |   /   |   /   |   /   |   /   |   /   |   /   |   /   |   /   |

**Wiring (or Permutation, or sigmas)**. For gates to take the outputs of other gates as inputs, we use a wiring table to wire registers together.
To learn about registers, see the next section.
It is defined at every row, but only for the first $7$ registers.
Each cell specifies a `(row, column)` tuple that it should be wired to.  Cells that are not connected to another cell are wired to themselves.
Note that if three or more registers are wired together, they must form a cycle.
For example, if register `(0, 4)` is wired to both registers `(80, 6)` and `(90, 0)` then you would have the following table:

|  row  |    0    |   1   |   2   |   3   |    4     |   5   |    6     |
| :---: | :-----: | :---: | :---: | :---: | :------: | :---: | :------: |
|   0   |   0,0   |  0,1  |  0,2  |  0,3  | **80,6** |  0,5  |   0,6    |
|  ...  |         |       |       |       |          |       |          |
|  80   |  80,0   | 80,1  | 80,2  | 80,3  |   80,4   | 80,5  | **90,0** |
|  ...  |         |       |       |       |          |       |          |
|  90   | **0,4** | 90,1  | 90,2  | 90,3  |   90,4   | 90,5  |   90,6   |

The lookup feature is currently optional, as it can add some overhead to the protocol.
In the case where you would want to use lookups, the following tables would be needed:

**Lookup Tables**. The different [lookup tables](https://en.wikipedia.org/wiki/Lookup_table) that are used in the circuit. For example, the XOR lookup table:

| l   | r   | o   |
| --- | --- | --- |
| 1   | 0   | 1   |
| 0   | 1   | 1   |
| 1   | 1   | 0   |
| 0   | 0   | 0   |

**Lookup selectors**. A lookup selector is used to perform a number of queries in different lookup tables. Any gate can advertise its use of a lookup selector (so a lookup selector can be associated to several gates), and on which rows they want to use them (current and/or next). In cases where a gate need to use lookups in its current row only, and is the only one performing a specific combination of queries, then its gate selector can be used in place of a lookup selector. As with gates, lookup selectors (including gates used as lookup selectors) are mutually exclusives (only one can be used on a given row).

We currently have two lookup selectors:

|  row  | ChaChaQuery | ChaChaFinalQuery |
| :---: | :---------: | :--------------: |
|   0   |      0      |        0         |
|   1   |      1      |        0         |

Where each apply 4 queries. A query is a table describing which lookup table it queries, and the linear combination of the witness to use in the query.
For example, the following table describes a query into the XOR table made out of linear combinations of registers (checking that $r_0 \oplus r_2 = 2 \cdot r_1$):

| table_id |   l   |   r   |   o   |
| :------: | :---: | :---: | :---: |
|   XOR    | 1, r0 | 1, r2 | 2, r1 |

### Tables produced during proof creation

The following tables are created by the prover at runtime:

**Registers (or Witness)**. Registers are also defined at every row, and are split into two types: the *IO registers* from $0$ to $6$ usually contain input or output of the gates (note that a gate can output a value on the next row as well).
I/O registers can be wired to each other (they'll be forced to have the same value), no matter what row they're on (for example, the register at `row:0, col:4` can be wired to the register at `row:80, col:6`).
The rest of the registers, $7$ through $14$, are called *advice registers* as they can store values that useful only for the row's active gate.
Think of them as intermediary or temporary values needed in the computation when the prover executes a circuit.

|  row  |   0   |   1   |   2   |   3   |   4   |   5   |   6   |   7   |   8   |   9   |  10   |  11   |  12   |  13   |  14   |
| :---: | :---: | :---: | :---: | :---: | :---: | :---: | :---: | :---: | :---: | :---: | :---: | :---: | :---: | :---: | :---: |
|   0   |   /   |   /   |   /   |   /   |   /   |   /   |   /   |   /   |   /   |   /   |   /   |   /   |   /   |   /   |   /   |

**Wiring (Permutation) trace**. You can think of the permutation trace as an extra register that is used to enforce the wiring specified in the wiring table.
It is a single column that applies on all the rows as well, which the prover computes as part of a proof.

|  row  |  pt   |
| :---: | :---: |
|   0   |   /   |

**Queries trace**. These are the actual values made by queries, calculated by the prover at runtime, and used to construct the proof.

**Table trace**. Represents the concatenation of all the lookup tables, combined into a single column at runtime by both the prover and the verifier.

**Sorted trace**. Represents the processed (see the lookup section) concatenation of the queries trace and the table trace. It is produced at runtime by the prover. The sorted trace is long enough that it is split in several columns.

**Lookup (aggregation, or permutation) trace**. This is a one column table that is similar to the wiring (permutation) trace we talked above. It is produced at runtime by the prover.

## Dependencies

To specify kimchi, we rely on a number of primitives that are specified outside of this specification.
In this section we list these specifications, as well as the interfaces we make use of in this specification.

### Polynomial Commitments

Refer to the [specification on polynomial commitments](./poly-commitment.md).
We make use of the following functions from that specification:

- `PolyCom.non_hiding_commit(poly) -> PolyCom::NonHidingCommitment`
- `PolyCom.commit(poly) -> PolyCom::HidingCommitment`
- `PolyCom.evaluation_proof(poly, commitment, point) -> EvaluationProof`
- `PolyCom.verify(commitment, point, evaluation, evaluation_proof) -> bool`

### Poseidon hash function

Refer to the [specification on Poseidon](./poseidon.md).
We make use of the following functions from that specification:

- `Poseidon.init(params) -> FqSponge`
- `Poseidon.update(field_elem)`
- `Poseidon.finalize() -> FieldElem`

specify the following functions on top:

- `Poseidon.produce_challenge()` (TODO: uses the endomorphism)
- `Poseidon.to_fr_sponge() -> state_of_fq_sponge_before_eval, FrSponge`

With the current parameters:

* S-Box alpha: `7`
* Width: `3`
* Rate: `2`
* Full rounds: `55`
* Round constants: [`fp_kimchi`](https://github.com/o1-labs/proof-systems/blob/0b01f7575cdfa45541fcfcd88d59f73b015af56b/oracle/src/pasta/fp_kimchi.rs#L55), [`fq_kimchi`](https://github.com/o1-labs/proof-systems/blob/0b01f7575cdfa45541fcfcd88d59f73b015af56b/oracle/src/pasta/fq_kimchi.rs#L54)
* MDS matrix: [`fp_kimchi`](https://github.com/o1-labs/proof-systems/blob/0b01f7575cdfa45541fcfcd88d59f73b015af56b/oracle/src/pasta/fp_kimchi.rs#L10), [`fq_kimchi`](https://github.com/o1-labs/proof-systems/blob/0b01f7575cdfa45541fcfcd88d59f73b015af56b/oracle/src/pasta/fq_kimchi.rs#L10)

### Pasta

Kimchi is made to work on cycles of curves, so the protocol switch between two fields Fq and Fr, where Fq represents the base field and Fr represents the scalar field.

See the [Pasta curves specification](./pasta.md).

## Constraints

Kimchi enforces the correct execution of a circuit by creating a number of constraints and combining them together.
In this section, we describe all the constraints that make up the main polynomial $f$ once combined.

We define the following functions:

* `combine_constraints(range_alpha, constraints)`, which takes a range of contiguous powers of alpha and a number of constraints.
It returns the sum of all the constraints, where each constraint has been multiplied by a power of alpha.
In other words it returns:
$$ \sum_i \alpha^i \cdot \text{constraint}_i $$

The different ranges of alpha are described as follows:

<!-- generated using `cargo test -p kimchi --lib -- alphas::tests::get_alphas_for_spec --nocapture` -->
* **gates**. Offset starts at 0 and 21 powers of $\alpha$ are used
* **Permutation**. Offset starts at 21 and 3 powers of $\alpha$ are used

```admonish
As gates are mutually exclusive (a single gate is used on each row), we can reuse the same range of powers of alpha across all the gates.
```

TODO: linearization

### Permutation


The permutation constraints are the following 4 constraints:

The two sides of the coin (with $\text{shift}_0 = 1$):

$$\begin{align}
    & z(x) \cdot zkpm(x) \cdot \alpha^{PERM0} \cdot \\
    & (w_0(x) + \beta \cdot \text{shift}_0 x + \gamma) \cdot \\
    & (w_1(x) + \beta \cdot \text{shift}_1 x + \gamma) \cdot \\
    & (w_2(x) + \beta \cdot \text{shift}_2 x + \gamma) \cdot \\
    & (w_3(x) + \beta \cdot \text{shift}_3 x + \gamma) \cdot \\
    & (w_4(x) + \beta \cdot \text{shift}_4 x + \gamma) \cdot \\
    & (w_5(x) + \beta \cdot \text{shift}_5 x + \gamma) \cdot \\
    & (w_6(x) + \beta \cdot \text{shift}_6 x + \gamma)
\end{align}$$

and

$$\begin{align}
& -1 \cdot z(x \omega) \cdot zkpm(x) \cdot \alpha^{PERM0} \cdot \\
& (w_0(x) + \beta \cdot \sigma_0(x) + \gamma) \cdot \\
& (w_1(x) + \beta \cdot \sigma_1(x) + \gamma) \cdot \\
& (w_2(x) + \beta \cdot \sigma_2(x) + \gamma) \cdot \\
& (w_3(x) + \beta \cdot \sigma_3(x) + \gamma) \cdot \\
& (w_4(x) + \beta \cdot \sigma_4(x) + \gamma) \cdot \\
& (w_5(x) + \beta \cdot \sigma_5(x) + \gamma) \cdot \\
& (w_6(x) + \beta \cdot \sigma_6(x) + \gamma) \cdot
\end{align}$$

the initialization of the accumulator:

$$(z(x) - 1) L_1(x) \alpha^{PERM1}$$

and the accumulator's final value:

$$(z(x) - 1) L_{n-k}(x) \alpha^{PERM2}$$

You can read more about why it looks like that in [this post](https://minaprotocol.com/blog/a-more-efficient-approach-to-zero-knowledge-for-plonk).

The quotient contribution of the permutation is split into two parts $perm$ and $bnd$.
They will be used by the prover.

$$
\begin{align}
perm(x) =
    & \; a^{PERM0} \cdot zkpl(x) \cdot [ \\
    & \;\;   z(x) \cdot \\
    & \;\;   (w_0(x) + \gamma + x \cdot \beta \cdot \text{shift}_0) \cdot \\
    & \;\;   (w_1(x) + \gamma + x \cdot \beta \cdot \text{shift}_1) \cdot \\
    & \;\;   (w_2(x) + \gamma + x \cdot \beta \cdot \text{shift}_2) \cdot \\
    & \;\;   (w_3(x) + \gamma + x \cdot \beta \cdot \text{shift}_3) \cdot \\
    & \;\;   (w_4(x) + \gamma + x \cdot \beta \cdot \text{shift}_4) \cdot \\
    & \;\;   (w_5(x) + \gamma + x \cdot \beta \cdot \text{shift}_5) \cdot \\
    & \;\;   (w_6(x) + \gamma + x \cdot \beta \cdot \text{shift}_6) \cdot \\
    & \;   - \\
    & \;\;   z(x \cdot w) \cdot \\
    & \;\;   (w_0(x) + \gamma + \sigma_0 \cdot \beta) \cdot \\
    & \;\;   (w_1(x) + \gamma + \sigma_1 \cdot \beta) \cdot \\
    & \;\;   (w_2(x) + \gamma + \sigma_2 \cdot \beta) \cdot \\
    & \;\;   (w_3(x) + \gamma + \sigma_3 \cdot \beta) \cdot \\
    & \;\;   (w_4(x) + \gamma + \sigma_4 \cdot \beta) \cdot \\
    & \;\;   (w_5(x) + \gamma + \sigma_5 \cdot \beta) \cdot \\
    & \;\;   (w_6(x) + \gamma + \sigma_6 \cdot \beta) \cdot \\
    &]
\end{align}
$$

and `bnd`:

$$bnd(x) =
    a^{PERM1} \cdot \frac{z(x) - 1}{x - 1}
    +
    a^{PERM2} \cdot \frac{z(x) - 1}{x - sid[n-k]}
$$

The linearization:

$\text{scalar} \cdot \sigma_6(x)$

where $\text{scalar}$ is computed as:

$$
\begin{align}
z(\zeta \omega) \beta \alpha^{PERM0} zkpl(\zeta) \cdot \\
(\gamma + \beta \sigma_0(\zeta) + w_0(\zeta)) \cdot \\
(\gamma + \beta \sigma_1(\zeta) + w_1(\zeta)) \cdot \\
(\gamma + \beta \sigma_2(\zeta) + w_2(\zeta)) \cdot \\
(\gamma + \beta \sigma_3(\zeta) + w_3(\zeta)) \cdot \\
(\gamma + \beta \sigma_4(\zeta) + w_4(\zeta)) \cdot \\
(\gamma + \beta \sigma_5(\zeta) + w_5(\zeta)) \cdot \\
\end{align}
$$

To compute the permutation aggregation polynomial,
the prover interpolates the polynomial that has the following evaluations.
The first evaluation represents the initial value of the accumulator:
$$z(g^0) = 1$$
For $i = 0, \cdot, n - 4$, where $n$ is the size of the domain,
evaluations are computed as:

$$z(g^{i+1}) = z_1 / z_2$$

with

$$
\begin{align}
z_1 = &\ (w_0(g^i + sid(g^i) \cdot beta \cdot shift_0 + \gamma) \cdot \\
&\ (w_1(g^i) + sid(g^i) \cdot beta \cdot shift_1 + \gamma) \cdot \\
&\ (w_2(g^i) + sid(g^i) \cdot beta \cdot shift_2 + \gamma) \cdot \\
&\ (w_3(g^i) + sid(g^i) \cdot beta \cdot shift_3 + \gamma) \cdot \\
&\ (w_4(g^i) + sid(g^i) \cdot beta \cdot shift_4 + \gamma) \cdot \\
&\ (w_5(g^i) + sid(g^i) \cdot beta \cdot shift_5 + \gamma) \cdot \\
&\ (w_6(g^i) + sid(g^i) \cdot beta \cdot shift_6 + \gamma)
\end{align}
$$

and

$$
\begin{align}
z_2 = &\ (w_0(g^i) + \sigma_0 \cdot beta + \gamma) \cdot \\
&\ (w_1(g^i) + \sigma_1 \cdot beta + \gamma) \cdot \\
&\ (w_2(g^i) + \sigma_2 \cdot beta + \gamma) \cdot \\
&\ (w_3(g^i) + \sigma_3 \cdot beta + \gamma) \cdot \\
&\ (w_4(g^i) + \sigma_4 \cdot beta + \gamma) \cdot \\
&\ (w_5(g^i) + \sigma_5 \cdot beta + \gamma) \cdot \\
&\ (w_6(g^i) + \sigma_6 \cdot beta + \gamma)
\end{align}
$$


If computed correctly, we should have $z(g^{n-3}) = 1$.

Finally, randomize the last `EVAL_POINTS` evaluations $z(g^{n-2})$ and $z(g^{n-1})$,
in order to add zero-knowledge to the protocol.


### Lookup

Lookups in kimchi allows you to check if a single value, or a series of values, are part of a table.
The first case is useful to check for checking if a value belongs to a range (from 0 to 1,000, for example), whereas the second case is useful to check truth tables (for example, checking that three values can be found in the rows of an XOR table) or write and read from a memory vector (where one column is an index, and the other is the value stored at that index).

```admonish
Similarly to the generic gate, each values taking part in a lookup can be scaled with a fixed field element.
```

The lookup functionality is an opt-in feature of kimchi that can be used by custom gates.
From the user's perspective, not using any gates that make use of lookups means that the  feature will be disabled and there will be no overhead to the protocol.

```admonish
For now, the Chacha gates are the only gates making use of lookups.
```

Refer to the [lookup RFC](../rfcs/3-lookup.md) for an overview of the lookup feature.

In this section, we describe the tables kimchi supports, as well as the different lookup selectors (and their associated queries)

#### The Lookup Tables

Kimchi currently supports a single lookup table:

```rs
/// The table ID associated with the XOR lookup table.
pub const XOR_TABLE_ID: i32 = 0;

/// The range check table ID.
pub const RANGE_CHECK_TABLE_ID: i32 = 1;
```


**XOR**. The lookup table for 4-bit xor.
Note that it is constructed so that `(0, 0, 0)` is the last position in the table.

This is because tables are extended to the full size of a column (essentially)
by padding them with their final value. And, having the value `(0, 0, 0)` here means
that when we commit to this table and use the dummy value in the `lookup_sorted`
columns, those entries that have the dummy value of

$$0 = 0 + j * 0 + j^2 * 0$$

will translate into a scalar multiplication by 0, which is free.


#### The Lookup Selectors

**ChaChaSelector**. Performs 4 queries to the XOR lookup table.

|   l   |   r   |   o    | -   |   l   |   r   |   o    | -   |   l   |   r   |   o    | -   |   l   |   r    |   o    |
| :---: | :---: | :----: | --- | :---: | :---: | :----: | --- | :---: | :---: | :----: | --- | :---: | :----: | :----: |
| 1, r3 | 1, r7 | 1, r11 | -   | 1, r4 | 1, r8 | 1, r12 | -   | 1, r5 | 1, r9 | 1, r13 | -   | 1, r6 | 1, r10 | 1, r14 |

**ChaChaFinalSelector**. Performs 4 different queries to the XOR lookup table. (TODO: specify the layout)

#### Producing the sorted table as the prover


Because of our ZK-rows, we can't do the trick in the plookup paper of
wrapping around to enforce consistency between the sorted lookup columns.

Instead, we arrange the LookupSorted table into columns in a snake-shape.

Like so,

```
_   _
| | | | |
| | | | |
|_| |_| |
```

or, imagining the full sorted array is `[ s0, ..., s8 ]`, like

```
s0 s4 s4 s8
s1 s3 s5 s7
s2 s2 s6 s6
```

So the direction ("increasing" or "decreasing" (relative to LookupTable) is

```
if i % 2 = 0 { Increasing } else { Decreasing }
```

Then, for each `i < max_lookups_per_row`, if `i % 2 = 0`, we enforce that the
last element of `LookupSorted(i) = last element of LookupSorted(i + 1)`,
and if `i % 2 = 1`, we enforce that
the first element of `LookupSorted(i) = first element of LookupSorted(i + 1)`.



### Gates

A circuit is described as a series of gates.
In this section we describe the different gates currently supported by kimchi, the constraints associated to them, and the way the register table, coefficient table, and permutation can be used in conjunction.

TODO: for each gate describe how to create it?

#### Double Generic Gate

The double generic gate contains two generic gates.

A generic gate is simply the 2-fan in gate specified in the
vanilla PLONK protocol that allows us to do operations like:

* addition of two registers (into an output register)
* or multiplication of two registers
* equality of a register with a constant

More generally, the generic gate controls the coefficients $c_i$ in the equation:

$$c_0 \cdot l + c_1 \cdot r + c_2 \cdot o + c_3 \cdot (l \times r) + c_4$$

The layout of the gate is the following:

|  0 |  1 |  2 |  3 |  4 |  5 | 6 | 7 | 8 | 9 | 10 | 11 | 12 | 13 | 14 |
|:--:|:--:|:--:|:--:|:--:|:--:|:-:|:-:|:-:|:-:|:--:|:--:|:--:|:--:|:--:|
| l1 | r1 | o1 | l2 | r2 | o2 |   |   |   |   |    |    |    |    |    |

where l1, r1, and o1 (resp. l2, r2, o2)
are the left, right, and output registers
of the first (resp. second) generic gate.

The selectors are stored in the coefficient table as:

|  0 |  1 |  2 |  3 |  4 |  5 | 6  |  7 |  8 |  9 | 10 | 11 | 12 | 13 | 14 |
|:--:|:--:|:--:|:--:|:--:|:--:|:--:|:--:|:--:|:--:|:--:|:--:|:--:|:--:|:--:|
| l1 | r1 | o1 | m1 | c1 | l2 | r2 | o2 | m2 | c2 |    |    |    |    |    |

with m1 (resp. m2) the mul selector for the first (resp. second) gate,
and c1 (resp. c2) the constant selector for the first (resp. second) gate.

The constraints:

* $w_0 \cdot c_0 + w_1 \cdot c_1 + w_2 \cdot c_2 + w_0 \cdot w_1 \cdot c_3 + c_4$
* $w_3 \cdot c_5 + w_4 \cdot c_6 + w_5 \cdot c_7 + w_3 w_4 c_8 + c_9$

where the $c_i$ are the [coefficients]().


#### Poseidon

The poseidon gate encodes 5 rounds of the poseidon permutation.
A state is represents by 3 field elements. For example,
the first state is represented by `(s0, s0, s0)`,
and the next state, after permutation, is represented by `(s1, s1, s1)`.

Below is how we store each state in the register table:

|  0 |  1 |  2 |  3 |  4 |  5 |  6 |  7 |  8 |  9 | 10 | 11 | 12 | 13 | 14 |
|:--:|:--:|:--:|:--:|:--:|:--:|:--:|:--:|:--:|:--:|:--:|:--:|:--:|:--:|:--:|
| s0 | s0 | s0 | s4 | s4 | s4 | s1 | s1 | s1 | s2 | s2 | s2 | s3 | s3 | s3 |
| s5 | s5 | s5 |    |    |    |    |    |    |    |    |    |    |    |    |

The last state is stored on the next row. This last state is either used:

* with another Poseidon gate on that next row, representing the next 5 rounds.
* or with a Zero gate, and a permutation to use the output elsewhere in the circuit.
* or with another gate expecting an input of 3 field elements in its first registers.

```admonish
As some of the poseidon hash variants might not use $5k$ rounds (for some $k$),
the result of the 4-th round is stored directly after the initial state.
This makes that state accessible to the permutation.
```

We define $M_{r, c}$ as the MDS matrix at row $r$ and column $c$.

We define the S-box operation as $w^S$ for $S$ the `SPONGE_BOX` constant.

We store the 15 round constants $r_i$ required for the 5 rounds (3 per round) in the coefficient table:

|  0 |  1 |  2 |  3 |  4 |  5 |  6 |  7 |  8 |  9 | 10 | 11 | 12 | 13 | 14 |
|:--:|:--:|:--:|:--:|:--:|:--:|:--:|:--:|:--:|:--:|:--:|:--:|:--:|:--:|:--:|
| r0 | r1 | r2 | r3 | r4 | r5 | r6 | r7 | r8 | r9 | r10 | r11 | r12 | r13 | r14 |

The initial state, stored in the first three registers, are not constrained.
The following 4 states (of 3 field elements), including 1 in the next row,
are constrained to represent the 5 rounds of permutation.
Each of the associated 15 registers is associated to a constraint, calculated as:

first round:
* $w_6 - [r_0 + (M_{0, 0} w_0^S + M_{0, 1} w_1^S + M_{0, 2} w_2^S)]$
* $w_7 - [r_1 + (M_{1, 0} w_0^S + M_{1, 1} w_1^S + M_{1, 2} w_2^S)]$
* $w_8 - [r_2 + (M_{2, 0} w_0^S + M_{2, 1} w_1^S + M_{2, 2} w_2^S)]$

second round:
* $w_9 - [r_3 + (M_{0, 0} w_6^S + M_{0, 1} w_7^S + M_{0, 2} w_8^S)]$
* $w_{10} - [r_4 + (M_{1, 0} w_6^S + M_{1, 1} w_7^S + M_{1, 2} w_8^S)]$
* $w_{11} - [r_5 + (M_{2, 0} w_6^S + M_{2, 1} w_7^S + M_{2, 2} w_8^S)]$

third round:
* $w_{12} - [r_6 + (M_{0, 0} w_9^S + M_{0, 1} w_{10}^S + M_{0, 2} w_{11}^S)]$
* $w_{13} - [r_7 + (M_{1, 0} w_9^S + M_{1, 1} w_{10}^S + M_{1, 2} w_{11}^S)]$
* $w_{14} - [r_8 + (M_{2, 0} w_9^S + M_{2, 1} w_{10}^S + M_{2, 2} w_{11}^S)]$

fourth round:
* $w_3 - [r_9 + (M_{0, 0} w_{12}^S + M_{0, 1} w_{13}^S + M_{0, 2} w_{14}^S)]$
* $w_4 - [r_{10} + (M_{1, 0} w_{12}^S + M_{1, 1} w_{13}^S + M_{1, 2} w_{14}^S)]$
* $w_5 - [r_{11} + (M_{2, 0} w_{12}^S + M_{2, 1} w_{13}^S + M_{2, 2} w_{14}^S)]$

fifth round:
* $w_{0, next} - [r_{12} + (M_{0, 0} w_3^S + M_{0, 1} w_4^S + M_{0, 2} w_5^S)]$
* $w_{1, next} - [r_{13} + (M_{1, 0} w_3^S + M_{1, 1} w_4^S + M_{1, 2} w_5^S)]$
* $w_{2, next} - [r_{14} + (M_{2, 0} w_3^S + M_{2, 1} w_4^S + M_{2, 2} w_5^S)]$

where $w_{i, next}$ is the polynomial $w_i(\omega x)$ which points to the next row.


#### Chacha

There are four chacha constraint types, corresponding to the four lines in each quarter round.

```
a += b; d ^= a; d <<<= 16;
c += d; b ^= c; b <<<= 12;
a += b; d ^= a; d <<<= 8;
c += d; b ^= c; b <<<= 7;
```

or, written without mutation, (and where `+` is mod $2^32$),

```
a'  = a + b ; d' = (d ⊕ a') <<< 16;
c'  = c + d'; b' = (b ⊕ c') <<< 12;
a'' = a' + b'; d'' = (d' ⊕ a') <<< 8;
c'' = c' + d''; b'' = (c'' ⊕ b') <<< 7;
```

We lay each line as two rows.

Each line has the form

```
x += z; y ^= x; y <<<= k
```

or without mutation,

```
x' = x + z; y' = (y ⊕ x') <<< k
```

which we abbreviate as

L(x, x', y, y', z, k)

In general, such a line will be laid out as the two rows


| 0 | 1 | 2 | 3 | 4 | 5 | 6 | 7 | 8 | 9 | 10 | 11 | 12 | 13 | 14 |
|---|---|---|---|---|---|---|---|---|---|----|----|----|----|----|
| x | y | z | (y^x')_0 | (y^x')_1 | (y^x')_2 | (y^x')_3 | (x+z)_0 | (x+z)_1 | (x+z)_2 | (x+z)_3 | y_0 | y_1 | y_2 | y_3 |
| x' | y' | (x+z)_8 | (y^x')_4 | (y^x')_5 | (y^x')_6 | (y^x')_7 | (x+z)_4 | (x+z)_5 | (x+z)_6 | (x+z)_7 | y_4 | y_5 | y_6 | y_7 |

where A_i indicates the i^th nybble (four-bit chunk) of the value A.

$(x+z)_8$ is special, since we know it is actually at most 1 bit (representing the overflow bit of x + z).

So the first line `L(a, a', d, d', b, 8)` for example becomes the two rows

| 0 | 1 | 2 | 3 | 4 | 5 | 6 | 7 | 8 | 9 | 10 | 11 | 12 | 13 | 14 |
|---|---|---|---|---|---|---|---|---|---|----|----|----|----|----|
| a | d | b | (d^a')_0 | (d^a')_1 | (d^a')_2 | (d^a')_3 | (a+b)_0 | (a+b)_1 | (a+b)_2 | (a+b)_3 | d_0 | d_1 | d_2 | d_3 |
| a' | d' | (a+b)_8 | (d^a')_4 | (d^a')_5 | (d^a')_6 | (d^a')_7 | (a+b)_4 | (a+b)_5 | (a+b)_6 | (a+b)_7 | d_4 | d_5 | d_6 | d_7 |

along with the equations

* $(a+b)_8^2 = (a+b)_8$ (booleanity check)
* $a' = \sum_{i = 0}^7 (2^4)^i (a+b)_i$
* $a + b = 2^{32} (a+b)_8 + a'$
* $d = \sum_{i = 0}^7 (2^4)^i d_i$
* $d' = \sum_{i = 0}^7 (2^4)^{(i + 4) \mod 8} (a+b)_i$

The $(i + 4) \mod 8$ rotates the nybbles left by 4, which means bit-rotating by $4 \times 4 = 16$ as desired.

The final line is a bit more complicated as we have to rotate by 7, which is not a multiple of 4.
We accomplish this as follows.

Let's say we want to rotate the nybbles $A_0, \cdots, A_7$ left by 7.
First we'll rotate left by 4 to get

$$A_7, A_0, A_1, \cdots, A_6$$

Rename these as
$$B_0, \cdots, B_7$$

We now want to left-rotate each $B_i$ by 3.

Let $b_i$ be the low bit of $B_i$.
Then, the low 3 bits of $B_i$ are
$(B_i - b_i) / 2$.

The result will thus be

* $2^3 b_0 + (B_7 - b_7)/2$
* $2^3 b_1 + (B_0 - b_0)/2$
* $2^3 b_2 + (B_1 - b_1)/2$
* $\cdots$
* $2^3 b_7 + (B_6 - b_6)/2$

or re-writing in terms of our original nybbles $A_i$,

* $2^3 a_7 + (A_6 - a_6)/2$
* $2^3 a_0 + (A_7 - a_7)/2$
* $2^3 a_1 + (A_0 - a_0)/2$
* $2^3 a_2 + (A_1 - a_1)/2$
* $2^3 a_3 + (A_2 - a_2)/2$
* $2^3 a_4 + (A_3 - a_3)/2$
* $2^3 a_5 + (A_4 - a_4)/2$
* $2^3 a_6 + (A_5 - a_5)/2$

For neatness, letting $(x, y, z) = (c', b', d'')$, the first 2 rows for the final line will be:

| 0 | 1 | 2 | 3 | 4 | 5 | 6 | 7 | 8 | 9 | 10 | 11 | 12 | 13 | 14 |
|---|---|---|---|---|---|---|---|---|---|----|----|----|----|----|
| x | y | z | (y^x')_0 | (y^x')_1 | (y^x')_2 | (y^x')_3 | (x+z)_0 | (x+z)_1 | (x+z)_2 | (x+z)_3 | y_0 | y_1 | y_2 | y_3 |
| x' | _ | (x+z)_8 | (y^x')_4 | (y^x')_5 | (y^x')_6 | (y^x')_7 | (x+z)_4 | (x+z)_5 | (x+z)_6 | (x+z)_7 | y_4 | y_5 | y_6 | y_7 |

but then we also need to perform the bit-rotate by 1.

For this we'll add an additional 2 rows. It's probably possible to do it with just 1,
but I think we'd have to change our plookup setup somehow, or maybe expand the number of columns,
or allow access to the previous row.

Let $lo(n)$ be the low bit of the nybble n. The 2 rows will be

| 0 | 1 | 2 | 3 | 4 | 5 | 6 | 7 | 8 | 9 | 10 | 11 | 12 | 13 | 14 |
|---|---|---|---|---|---|---|---|---|---|----|----|----|----|----|
| y' | (y^x')_0 | (y^x')_1 | (y^x')_2 | (y^x')_3 | lo((y^x')_0) | lo((y^x')_1) | lo((y^x')_2) | lo((y^x')_3) |
| _ | (y^x')_4 | (y^x')_5 | (y^x')_6 | (y^x')_7 | lo((y^x')_4) | lo((y^x')_5) | lo((y^x')_6) | lo((y^x')_7) |

On each of them we'll do the plookups

```
((cols[1] - cols[5])/2, (cols[1] - cols[5])/2, 0) in XOR
((cols[2] - cols[6])/2, (cols[2] - cols[6])/2, 0) in XOR
((cols[3] - cols[7])/2, (cols[3] - cols[7])/2, 0) in XOR
((cols[4] - cols[8])/2, (cols[4] - cols[8])/2, 0) in XOR
```

which checks that $(y^{x'})_i - lo((y^{x'})_i)$ is a nybble,
which guarantees that the low bit is computed correctly.

There is no need to check nybbleness of $(y^x')_i$ because those will be constrained to
be equal to the copies of those values from previous rows, which have already been
constrained for nybbleness (by the lookup in the XOR table).

And we'll check that y' is the sum of the shifted nybbles.



#### Elliptic Curve Addition

The layout is

|  0 |  1 |  2 |  3 |  4 |  5 |  6  |    7   | 8 |   9   |    10   |
|:--:|:--:|:--:|:--:|:--:|:--:|:---:|:------:|:-:|:-----:|:-------:|
| x1 | y1 | x2 | y2 | x3 | y3 | inf | same_x | s | inf_z | x21_inv |

where
- `(x1, y1), (x2, y2)` are the inputs and `(x3, y3)` the output.
- `inf` is a boolean that is true iff the result (x3, y3) is the point at infinity.

The rest of the values are inaccessible from the permutation argument, but
- `same_x` is a boolean that is true iff `x1 == x2`.

The following constraints are generated:

constraint 1:
* $x_{0} = w_{2} - w_{0}$
* $(w_{10} \cdot x_{0} - \mathbb{F}(1) - w_{7})$

constraint 2:

* $x_{0} = w_{2} - w_{0}$
* $w_{7} \cdot x_{0}$

constraint 3:

* $x_{0} = w_{2} - w_{0}$
* $x_{1} = w_{3} - w_{1}$
* $x_{2} = w_{0} \cdot w_{0}$
* $w_{7} \cdot (2 \cdot w_{8} \cdot w_{1} - 2 \cdot x_{2} - x_{2}) + (\mathbb{F}(1) - w_{7}) \cdot (x_{0} \cdot w_{8} - x_{1})$

constraint 4:

* $w_{0} + w_{2} + w_{4} - w_{8} \cdot w_{8}$

constraint 5:

* $w_{8} \cdot (w_{0} - w_{4}) - w_{1} - w_{5}$

constraint 6:

* $x_{1} = w_{3} - w_{1}$
* $x_{1} \cdot (w_{7} - w_{6})$

constraint 7:

* $x_{1} = w_{3} - w_{1}$
* $x_{1} \cdot w_{9} - w_{6}$



#### Endo Scalar

We give constraints for the endomul scalar computation.

Each row corresponds to 8 iterations of the inner loop in "Algorithm 2" on page 29 of
[the Halo paper](https://eprint.iacr.org/2019/1021.pdf).

The state of the algorithm that's updated across iterations of the loop is `(a, b)`.
It's clear from that description of the algorithm that an iteration of the loop can
be written as

```ignore
(a, b, i) ->
  ( 2 * a + c_func(r_{2 * i}, r_{2 * i + 1}),
    2 * b + d_func(r_{2 * i}, r_{2 * i + 1}) )
```

for some functions `c_func` and `d_func`. If one works out what these functions are on
every input (thinking of a two-bit input as a number in $\{0, 1, 2, 3\}$), one finds they
are given by

`c_func(x)`, defined by
- `c_func(0) = 0`
- `c_func(1) = 0`
- `c_func(2) = -1`
- `c_func(3) = 1`

`d_func(x)`, defined by
- `d_func(0) = -1`
- `d_func(1) = 1`
- `d_func(2) = 0`
- `d_func(3) = 0`

One can then interpolate to find polynomials that implement these functions on $\{0, 1, 2, 3\}$.

You can use [`sage`](https://www.sagemath.org/), as
```ignore
R = PolynomialRing(QQ, 'x')
c_func = R.lagrange_polynomial([(0, 0), (1, 0), (2, -1), (3, 1)])
d_func = R.lagrange_polynomial([(0, -1), (1, 1), (2, 0), (3, 0)])
```

Then, `c_func` is given by

```ignore
2/3 * x^3 - 5/2 * x^2 + 11/6 * x
```

and `d_func` is given by
```ignore
2/3 * x^3 - 7/2 * x^2 + 29/6 * x - 1 <=> c_func + (-x^2 + 3x - 1)
```

We lay it out the witness as

|  0 |  1 |  2 |  3 |  4 |  5 |  6 |  7 |  8 |  9 | 10 | 11 | 12 | 13 | 14 | Type |
|----|----|----|----|----|----|----|----|----|----|----|----|----|----|----|------|
| n0 | n8 | a0 | b0 | a8 | b8 | x0 | x1 | x2 | x3 | x4 | x5 | x6 | x7 |    | ENDO |

where each `xi` is a two-bit "crumb".

We also use a polynomial to check that each `xi` is indeed in $\{0, 1, 2, 3\}$,
which can be done by checking that each $x_i$ is a root of the polyunomial below:

```ignore
crumb(x)
= x (x - 1) (x - 2) (x - 3)
= x^4 - 6*x^3 + 11*x^2 - 6*x
= x *(x^3 - 6*x^2 + 11*x - 6)
```
Each iteration performs the following computations

* Update $n$: $\quad n_{i+1} = 2 \cdot n_{i} + x_i$
* Update $a$: $\quad a_{i+1} = 2 \cdot a_{i} + c_i$
* Update $b$: $\quad b_{i+1} = 2 \cdot b_{i} + d_i$

Then, after the 8 iterations, we compute expected values of the above operations as:

* `expected_n8 := 2 * ( 2 * ( 2 * ( 2 * ( 2 * ( 2 * ( 2 * (2 * n0 + x0) + x1 ) + x2 ) + x3 ) + x4 ) + x5 ) + x6 ) + x7`
* `expected_a8 := 2 * ( 2 * ( 2 * ( 2 * ( 2 * ( 2 * ( 2 * (2 * a0 + c0) + c1 ) + c2 ) + c3 ) + c4 ) + c5 ) + c6 ) + c7`
* `expected_b8 := 2 * ( 2 * ( 2 * ( 2 * ( 2 * ( 2 * ( 2 * (2 * b0 + d0) + d1 ) + d2 ) + d3 ) + d4 ) + d5 ) + d6 ) + d7`

Putting together all of the above, these are the 11 constraints for this gate

* Checking values after the 8 iterations:
  * Constrain $n$: ` 0 = expected_n8 - n8`
  * Constrain $a$: ` 0 = expected_a8 - a8`
  * Constrain $b$: ` 0 = expected_b8 - b8`
* Checking the crumbs, meaning each $x$ is indeed in the range $\{0, 1, 2, 3\}$:
  * Constrain $x_0$: `0 = x0 * ( x0^3 - 6 * x0^2 + 11 * x0 - 6 )`
  * Constrain $x_1$: `0 = x1 * ( x1^3 - 6 * x1^2 + 11 * x1 - 6 )`
  * Constrain $x_2$: `0 = x2 * ( x2^3 - 6 * x2^2 + 11 * x2 - 6 )`
  * Constrain $x_3$: `0 = x3 * ( x3^3 - 6 * x3^2 + 11 * x3 - 6 )`
  * Constrain $x_4$: `0 = x4 * ( x4^3 - 6 * x4^2 + 11 * x4 - 6 )`
  * Constrain $x_5$: `0 = x5 * ( x5^3 - 6 * x5^2 + 11 * x5 - 6 )`
  * Constrain $x_6$: `0 = x6 * ( x6^3 - 6 * x6^2 + 11 * x6 - 6 )`
  * Constrain $x_7$: `0 = x7 * ( x7^3 - 6 * x7^2 + 11 * x7 - 6 )`



#### Endo Scalar Multiplication

We implement custom gate constraints for short Weierstrass curve
endomorphism optimised variable base scalar multiplication.

Given a finite field $\mathbb{F}_q$ of order $q$, if the order is not a multiple of 2 nor 3, then an
elliptic curve over $\mathbb{F}_q$ in short Weierstrass form is represented by the set of points $(x,y)$
that satisfy the following equation with $a,b\in\mathbb{F}_q$ and $4a^3+27b^2\neq_{\mathbb{F}_q} 0$:
$$E(\mathbb{F}_q): y^2 = x^3 + a x + b$$
If $P=(x_p, y_p)$ and $T=(x_t, y_t)$ are two points in the curve $E(\mathbb{F}_q)$, the goal of this
operation is to perform the operation $2P±T$ efficiently as $(P±T)+P$.

`S = (P + (b ? T : −T)) + P`

The same algorithm can be used to perform other scalar multiplications, meaning it is
not restricted to the case $2\cdot P$, but it can be used for any arbitrary $k\cdot P$. This is done
by decomposing the scalar $k$ into its binary representation.
Moreover, for every step, there will be a one-bit constraint meant to differentiate between addition and subtraction
for the operation $(P±T)+P$:

In particular, the constraints of this gate take care of 4 bits of the scalar within a single EVBSM row.
When the scalar is longer (which will usually be the case), multiple EVBSM rows will be concatenated.

|  Row  |  0 |  1 |  2 |  3 |  4 |  5 |  6 |   7 |   8 |   9 |  10 |  11 |  12 |  13 |  14 |  Type |
|-------|----|----|----|----|----|----|----|-----|-----|-----|-----|-----|-----|-----|-----|-------|
|     i | xT | yT |  Ø |  Ø | xP | yP | n  |  xR |  yR |  s1 | s3  | b1  |  b2 |  b3 |  b4 | EVBSM |
|   i+1 |  = |  = |    |    | xS | yS | n' | xR' | yR' | s1' | s3' | b1' | b2' | b3' | b4' | EVBSM |

The layout of this gate (and the next row) allows for this chained behavior where the output point
of the current row $S$ gets accumulated as one of the inputs of the following row, becoming $P$ in
the next constraints. Similarly, the scalar is decomposed into binary form and $n$ ($n'$ respectively)
will store the current accumulated value and the next one for the check.

For readability, we define the following variables for the constraints:

  * `endo` $:=$ `EndoCoefficient`
  * `xq1` $:= (1 + ($`endo`$ - 1)\cdot b_1) \cdot x_t$
  * `xq2` $:= (1 + ($`endo`$ - 1)\cdot b_3) \cdot x_t$
  * `yq1` $:= (2\cdot b_2 - 1) \cdot y_t$
  * `yq2` $:= (2\cdot b_4 - 1) \cdot y_t$

These are the 11 constraints that correspond to each EVBSM gate,
which take care of 4 bits of the scalar within a single EVBSM row:

* First block:
  * `(xq1 - xp) * s1 = yq1 - yp`
  * `(2 * xp – s1^2 + xq1) * ((xp – xr) * s1 + yr + yp) = (xp – xr) * 2 * yp`
  * `(yr + yp)^2 = (xp – xr)^2 * (s1^2 – xq1 + xr)`
* Second block:
  * `(xq2 - xr) * s3 = yq2 - yr`
  * `(2*xr – s3^2 + xq2) * ((xr – xs) * s3 + ys + yr) = (xr – xs) * 2 * yr`
  * `(ys + yr)^2 = (xr – xs)^2 * (s3^2 – xq2 + xs)`
* Booleanity checks:
  * Bit flag $b_1$: `0 = b1 * (b1 - 1)`
  * Bit flag $b_2$: `0 = b2 * (b2 - 1)`
  * Bit flag $b_3$: `0 = b3 * (b3 - 1)`
  * Bit flag $b_4$: `0 = b4 * (b4 - 1)`
* Binary decomposition:
  * Accumulated scalar: `n_next = 16 * n + 8 * b1 + 4 * b2 + 2 * b3 + b4`

The constraints above are derived from the following EC Affine arithmetic equations:

* (1) => $(x_{q_1} - x_p) \cdot s_1 = y_{q_1} - y_p$
* (2&3) => $(x_p – x_r) \cdot s_2 = y_r + y_p$
* (2) => $(2 \cdot x_p + x_{q_1} – s_1^2) \cdot (s_1 + s_2) = 2 \cdot y_p$
    * <=> $(2 \cdot x_p – s_1^2 + x_{q_1}) \cdot ((x_p – x_r) \cdot s_1 + y_r + y_p) = (x_p – x_r) \cdot 2 \cdot y_p$
* (3) => $s_1^2 - s_2^2 = x_{q_1} - x_r$
    * <=> $(y_r + y_p)^2 = (x_p – x_r)^2 \cdot (s_1^2 – x_{q_1} + x_r)$
*
* (4) => $(x_{q_2} - x_r) \cdot s_3 = y_{q_2} - y_r$
* (5&6) => $(x_r – x_s) \cdot s_4 = y_s + y_r$
* (5) => $(2 \cdot x_r + x_{q_2} – s_3^2) \cdot (s_3 + s_4) = 2 \cdot y_r$
    * <=> $(2 \cdot x_r – s_3^2 + x_{q_2}) \cdot ((x_r – x_s) \cdot s_3 + y_s + y_r) = (x_r – x_s) \cdot 2 \cdot y_r$
* (6) => $s_3^2 – s_4^2 = x_{q_2} - x_s$
    * <=> $(y_s + y_r)^2 = (x_r – x_s)^2 \cdot (s_3^2 – x_{q_2} + x_s)$

Defining $s_2$ and $s_4$ as

* $s_2 := \frac{2 \cdot y_P}{2 * x_P + x_T - s_1^2} - s_1$
* $s_4 := \frac{2 \cdot y_R}{2 * x_R + x_T - s_3^2} - s_3$

Gives the following equations when substituting the values of $s_2$ and $s_4$:

1. `(xq1 - xp) * s1 = (2 * b1 - 1) * yt - yp`
2. `(2 * xp – s1^2 + xq1) * ((xp – xr) * s1 + yr + yp) = (xp – xr) * 2 * yp`
3. `(yr + yp)^2 = (xp – xr)^2 * (s1^2 – xq1 + xr)`
-
4. `(xq2 - xr) * s3 = (2 * b2 - 1) * yt - yr`
5. `(2 * xr – s3^2 + xq2) * ((xr – xs) * s3 + ys + yr) = (xr – xs) * 2 * yr`
6. `(ys + yr)^2 = (xr – xs)^2 * (s3^2 – xq2 + xs)`



#### Scalar Multiplication

We implement custom Plonk constraints for short Weierstrass curve variable base scalar multiplication.

Given a finite field $\mathbb{F}_q$ of order $q$, if the order is not a multiple of 2 nor 3, then an
elliptic curve over $\mathbb{F}_q$ in short Weierstrass form is represented by the set of points $(x,y)$
that satisfy the following equation with $a,b\in\mathbb{F}_q$ and $4a^3+27b^2\neq_{\mathbb{F}_q} 0$:
$$E(\mathbb{F}_q): y^2 = x^3 + a x + b$$
If $P=(x_p, y_p)$ and $Q=(x_q, y_q)$ are two points in the curve $E(\mathbb{F}_q)$, the algorithm we
represent here computes the operation $2P+Q$ (point doubling and point addition) as $(P+Q)+Q$.

```admonish info
Point $Q=(x_q, y_q)$ has nothing to do with the order $q$ of the field $\mathbb{F}_q$.
```

The original algorithm that is being used can be found in the Section 3.1 of <https://arxiv.org/pdf/math/0208038.pdf>,
which can perform the above operation using 1 multiplication, 2 squarings and 2 divisions (one more squaring)
if $P=Q$), thanks to the fact that computing the $Y$-coordinate of the intermediate addition is not required.
This is more efficient to the standard algorithm that requires 1 more multiplication, 3 squarings in total and 2 divisions.

Moreover, this algorithm can be applied not only to the operation $2P+Q$, but any other scalar multiplication $kP$.
This can be done by expressing the scalar $k$ in biwise form and performing a double-and-add approach.
Nonetheless, this requires conditionals to differentiate $2P$ from $2P+Q$. For that reason, we will implement
the following pseudocode from <https://github.com/zcash/zcash/issues/3924> (where instead, they give a variant
of the above efficient algorithm for Montgomery curves $b\cdot y^2 = x^3 + a \cdot x^2 + x$).

```ignore
Acc := [2]T
for i = n-1 ... 0:
   Q := (r_i == 1) ? T : -T
   Acc := Acc + (Q + Acc)
return (d_0 == 0) ? Q - P : Q
```


The layout of the witness requires 2 rows.
The i-th row will be a `VBSM` gate whereas the next row will be a `ZERO` gate.

|  Row  |  0 |  1 |  2 |  3 |  4 |  5 |  6 |  7 |  8 |  9 | 10 | 11 | 12 | 13 | 14 | Type |
|-------|----|----|----|----|----|----|----|----|----|----|----|----|----|----|----|------|
|     i | xT | yT | x0 | y0 |  n | n' |    | x1 | y1 | x2 | y2 | x3 | y3 | x4 | y4 | VBSM |
|   i+1 | x5 | y5 | b0 | b1 | b2 | b3 | b4 | s0 | s1 | s2 | s3 | s4 |    |    |    | ZERO |

The gate constraints take care of 5 bits of the scalar multiplication.
Each single bit consists of 4 constraints.
There is one additional constraint imposed on the final number.
Thus, the `VarBaseMul` gate argument requires 21 constraints.

For every bit, there will be one constraint meant to differentiate between addition and subtraction
for the operation $(P±T)+P$:

`S = (P + (b ? T : −T)) + P`

We follow this criteria:
- If the bit is positive, the sign should be a subtraction
- If the bit is negative, the sign should be an addition

Then, paraphrasing the above, we will represent this behavior as:

`S = (P - (2 * b - 1) * T ) + P`

Let us call `Input` the point with coordinates `(xI, yI)` and
`Target` is the point being added with coordinates `(xT, yT)`.
Then `Output` will be the point with coordinates `(xO, yO)` resulting from `O = ( I ± T ) + I`

```admonish info
Do not confuse our `Output` point `(xO, yO)` with the point at infinity that is normally represented as $\mathcal{O}$.
```

In each step of the algorithm, we consider the following elliptic curves affine arithmetic equations:

* $s_1 := \frac{y_i - (2\cdot b - 1) \cdot y_t}{x_i - x_t}$
* $s_2 := \frac{2 \cdot y_i}{2 * x_i + x_t - s_1^2} - s_1$
* $x_o := x_t + s_2^2 - s_1^2$
* $y_o := s_2 \cdot (x_i - x_o) - y_i$

For readability, we define the following 3 variables
in such a way that $s_2$ can be expressed as `u / t`:

  * `rx` $:= s_1^2 - x_i - x_t$
  * `t` $:= x_i - $ `rx` $ \iff 2 \cdot x_i - s_1^2 + x_t$
  * `u` $:= 2 \cdot y_i - $ `t` $\cdot s_1 \iff 2 \cdot y_i - s_1 \cdot (2\cdot x_i - s^2_1 + x_t)$

Next, for each bit in the algorithm, we create the following 4 constraints that derive from the above:

* Booleanity check on the bit $b$:
`0 = b * b - b`
* Constrain $s_1$:
`(xI - xT) * s1 = yI – (2b - 1) * yT`
* Constrain `Output` $X$-coordinate $x_o$ and $s_2$:
`0 = u^2 - t^2 * (xO - xT + s1^2)`
* Constrain `Output` $Y$-coordinate $y_o$ and $s_2$:
`0 = (yO + yI) * t - (xI - xO) * u`

When applied to the 5 bits, the value of the `Target` point `(xT, yT)` is maintained,
whereas the values for the `Input` and `Output` points form the chain:

`[(x0, y0) -> (x1, y1) -> (x2, y2) -> (x3, y3) -> (x4, y4) -> (x5, y5)]`

Similarly, 5 different `s0..s4` are required, just like the 5 bits `b0..b4`.

Finally, the additional constraint makes sure that the scalar is being correctly expressed
into its binary form (using the double-and-add decomposition) as:
$$ n' = 2^5 \cdot n + 2^4 \cdot b_0 + 2^3 \cdot b_1 + 2^2 \cdot b_2 + 2^1 \cdot b_3 + b_4$$
This equation is translated as the constraint:
* Binary decomposition:
`0 = n' - (b4 + 2 * (b3 + 2 * (b2 + 2 * (b1 + 2 * (b0 + 2*n)))))`



## Setup

In this section we specify the setup that goes into creating two indexes from a circuit:

* A [*prover index*](#prover-index), necessary for the prover to to create proofs.
* A [*verifier index*](#verifier-index), necessary for the verifier to verify proofs.

```admonish
The circuit creation part is not specified in this document. It might be specified in a separate document, or we might want to specify how to create the circuit description tables.
```

As such, the transformation of a circuit into these two indexes can be seen as a compilation step. Note that the prover still needs access to the original circuit to create proofs, as they need to execute it to create the witness (register table).

### Common Index

In this section we describe data that both the prover and the verifier index share.

**`URS` (Uniform Reference String)** The URS is a set of parameters that is generated once, and shared between the prover and the verifier.
It is used for polynomial commitments, so refer to the [poly-commitment specification](./poly-commitment.md) for more details.

```admonish
Kimchi currently generates the URS based on the circuit, and attach it to the index. So each circuit can potentially be accompanied with a different URS. On the other hand, Mina reuses the same URS for multiple circuits ([see zkapps for more details](https://minaprotocol.com/blog/what-are-zkapps)).
```

**`Domain`**. A domain large enough to contain the circuit and the zero-knowledge rows (used to provide zero-knowledge to the protocol). Specifically, the smallest subgroup in our field that has order greater or equal to `n + ZK_ROWS`, with `n` is the number of gates in the circuit.
TODO: what if the domain is larger than the URS?

```admonish warning "Ordering of elements in the domain"
Note that in this specification we always assume that the first element of a domain is $1$.
```

**`Shifts`**. As part of the permutation, we need to create `PERMUTS` shifts.
To do that, the following logic is followed (in pseudo code):
(TODO: move shift creation within the permutation section?)

```python
shifts[0] = 1 # first shift is identity

for i in 0..7: # generate 7 shifts
    i = 7
    shift, i = sample(domain, i)
    while shifts.contains(shift) do:
        shift, i = sample(domain, i)
    shift[i] = shift

def sample(domain, i):
    i += 1
    shift = Field(Blake2b512(to_be_bytes(i)))
    while is_not_quadratic_non_residue(shift) || domain.contains(shift):
        i += 1
        shift = Field(Blake2b512(to_be_bytes(i)))
    return shift, i
```

**`Public`**. This variable simply contains the number of public inputs. (TODO: actually, it's not contained in the verifier index)

The compilation steps to create the common index are as follow:

1. If the circuit is less than 2 gates, abort.
2. Create a domain for the circuit. That is,
   compute the smallest subgroup of the field that
   has order greater or equal to `n + ZK_ROWS` elements.
3. Pad the circuit: add zero gates to reach the domain size.
4. sample the `PERMUTS` shifts.


### Lookup Index

If lookup is used, the following values are added to the common index:

**`LookupSelectors`**. The list of lookup selectors used. In practice, this tells you which lookup tables are used.

**`TableIds`**. This is a list of table ids used by the Lookup gate.

**`MaxJointSize`**. This is the maximum number of columns appearing in the lookup tables used by the lookup selectors. For example, the XOR lookup has 3 columns.

To create the index, follow these steps:

1. If no lookup is used in the circuit, do not create a lookup index
2. Get the lookup selectors and lookup tables (TODO: how?)
3. Concatenate runtime lookup tables with the ones used by gates
4. Get the highest number of columns `max_table_width`
   that a lookup table can have.
5. Create the concatenated table of all the fixed lookup tables.
   It will be of height the size of the domain,
   and of width the maximum width of any of the lookup tables.
   In addition, create an additional column to store all the tables' table IDs.

   For example, if you have a table with ID 0

   |       |       |       |
   | :---: | :---: | :---: |
   |   1   |   2   |   3   |
   |   5   |   6   |   7   |
   |   0   |   0   |   0   |

   and another table with ID 1

   |       |       |
   | :---: | :---: |
   |   8   |   9   |

   the concatenated table in a domain of size 5 looks like this:

   |       |       |       |
   | :---: | :---: | :---: |
   |   1   |   2   |   3   |
   |   5   |   6   |   7   |
   |   0   |   0   |   0   |
   |   8   |   9   |   0   |
   |   0   |   0   |   0   |

   with the table id vector:

   | table id |
   | :------: |
   |    0     |
   |    0     |
   |    0     |
   |    1     |
   |    0     |

   To do this, for each table:

	- Update the corresponding entries in a table id vector (of size the domain as well)
   with the table ID of the table.
	- Copy the entries from the table to new rows in the corresponding columns of the concatenated table.
	- Fill in any unused columns with 0 (to match the dummy value)
6. Pad the end of the concatened table with the dummy value.
7. Pad the end of the table id vector with 0s.
8. pre-compute polynomial and evaluation form for the look up tables
9. pre-compute polynomial and evaluation form for the table IDs,
   only if a table with an ID different from zero was used.


### Prover Index

Both the prover and the verifier index, besides the common parts described above, are made out of pre-computations which can be used to speed up the protocol.
These pre-computations are optimizations, in the context of normal proofs, but they are necessary for recursion.

```rs
pub struct ProverIndex<G: KimchiCurve> {
    /// constraints system polynomials
    #[serde(bound = "ConstraintSystem<G::ScalarField>: Serialize + DeserializeOwned")]
    pub cs: ConstraintSystem<G::ScalarField>,

    /// The symbolic linearization of our circuit, which can compile to concrete types once certain values are learned in the protocol.
    #[serde(skip)]
    pub linearization: Linearization<Vec<PolishToken<G::ScalarField>>>,

    /// The mapping between powers of alpha and constraints
    #[serde(skip)]
    pub powers_of_alpha: Alphas<G::ScalarField>,

    /// polynomial commitment keys
    #[serde(skip)]
    pub srs: Arc<SRS<G>>,

    /// maximal size of polynomial section
    pub max_poly_size: usize,

    /// maximal size of the quotient polynomial according to the supported constraints
    pub max_quot_size: usize,
}
```


### Verifier Index

Same as the prover index, we have a number of pre-computations as part of the verifier index.

```rs
#[serde_as]
#[derive(Serialize, Deserialize)]
pub struct LookupVerifierIndex<G: CommitmentCurve> {
    pub lookup_used: LookupsUsed,
    #[serde(bound = "PolyComm<G>: Serialize + DeserializeOwned")]
    pub lookup_table: Vec<PolyComm<G>>,
    #[serde(bound = "PolyComm<G>: Serialize + DeserializeOwned")]
    pub lookup_selectors: LookupSelectors<PolyComm<G>>,

    /// Table IDs for the lookup values.
    /// This may be `None` if all lookups originate from table 0.
    #[serde(bound = "PolyComm<G>: Serialize + DeserializeOwned")]
    pub table_ids: Option<PolyComm<G>>,

    /// The maximum joint size of any joint lookup in a constraint in `kinds`. This can be computed from `kinds`.
    pub max_joint_size: u32,

    /// An optional selector polynomial for runtime tables
    #[serde(bound = "PolyComm<G>: Serialize + DeserializeOwned")]
    pub runtime_tables_selector: Option<PolyComm<G>>,
}

#[serde_as]
#[derive(Serialize, Deserialize)]
pub struct VerifierIndex<G: KimchiCurve> {
    /// evaluation domain
    #[serde_as(as = "o1_utils::serialization::SerdeAs")]
    pub domain: D<G::ScalarField>,
    /// maximal size of polynomial section
    pub max_poly_size: usize,
    /// maximal size of the quotient polynomial according to the supported constraints
    pub max_quot_size: usize,
    /// polynomial commitment keys
    #[serde(skip)]
    pub srs: OnceCell<Arc<SRS<G>>>,
    /// number of public inputs
    pub public: usize,
    /// number of previous evaluation challenges, for recursive proving
    pub prev_challenges: usize,

    // index polynomial commitments
    /// permutation commitment array
    #[serde(bound = "PolyComm<G>: Serialize + DeserializeOwned")]
    pub sigma_comm: [PolyComm<G>; PERMUTS],
    /// coefficient commitment array
    #[serde(bound = "PolyComm<G>: Serialize + DeserializeOwned")]
    pub coefficients_comm: [PolyComm<G>; COLUMNS],
    /// coefficient commitment array
    #[serde(bound = "PolyComm<G>: Serialize + DeserializeOwned")]
    pub generic_comm: PolyComm<G>,

    // poseidon polynomial commitments
    /// poseidon constraint selector polynomial commitment
    #[serde(bound = "PolyComm<G>: Serialize + DeserializeOwned")]
    pub psm_comm: PolyComm<G>,

    // ECC arithmetic polynomial commitments
    /// EC addition selector polynomial commitment
    #[serde(bound = "PolyComm<G>: Serialize + DeserializeOwned")]
    pub complete_add_comm: PolyComm<G>,
    /// EC variable base scalar multiplication selector polynomial commitment
    #[serde(bound = "PolyComm<G>: Serialize + DeserializeOwned")]
    pub mul_comm: PolyComm<G>,
    /// endoscalar multiplication selector polynomial commitment
    #[serde(bound = "PolyComm<G>: Serialize + DeserializeOwned")]
    pub emul_comm: PolyComm<G>,
    /// endoscalar multiplication scalar computation selector polynomial commitment
    #[serde(bound = "PolyComm<G>: Serialize + DeserializeOwned")]
    pub endomul_scalar_comm: PolyComm<G>,

    /// Chacha polynomial commitments
    #[serde(bound = "PolyComm<G>: Serialize + DeserializeOwned")]
    pub chacha_comm: Option<[PolyComm<G>; 4]>,

    // Range check gates polynomial commitments
    #[serde(bound = "Vec<PolyComm<G>>: Serialize + DeserializeOwned")]
    pub range_check_comm: Vec<PolyComm<G>>,

    // Foreign field addition gates polynomial commitments
    #[serde(bound = "Option<PolyComm<G>>: Serialize + DeserializeOwned")]
    pub foreign_field_add_comm: Option<PolyComm<G>>,

    /// wire coordinate shifts
    #[serde_as(as = "[o1_utils::serialization::SerdeAs; PERMUTS]")]
    pub shift: [G::ScalarField; PERMUTS],
    /// zero-knowledge polynomial
    #[serde(skip)]
    pub zkpm: OnceCell<DensePolynomial<G::ScalarField>>,
    // TODO(mimoo): isn't this redundant with domain.d1.group_gen ?
    /// domain offset for zero-knowledge
    #[serde(skip)]
    pub w: OnceCell<G::ScalarField>,
    /// endoscalar coefficient
    #[serde(skip)]
    pub endo: G::ScalarField,

    #[serde(bound = "PolyComm<G>: Serialize + DeserializeOwned")]
    pub lookup_index: Option<LookupVerifierIndex<G>>,

    #[serde(skip)]
    pub linearization: Linearization<Vec<PolishToken<G::ScalarField>>>,
    /// The mapping between powers of alpha and constraints
    #[serde(skip)]
    pub powers_of_alpha: Alphas<G::ScalarField>,
<<<<<<< HEAD

    // random oracle argument parameters
    #[serde(skip)]
    pub fr_sponge_params: ArithmeticSpongeParams<G::ScalarField>,
    #[serde(skip)]
    pub fq_sponge_params: ArithmeticSpongeParams<G::BaseField>,

    // Foreign field modulus
    #[serde(skip)]
    pub foreign_field_modulus: Vec<G::ScalarField>,
=======
>>>>>>> 041f48f6
}
```


## Proof Construction & Verification

Originally, kimchi is based on an interactive protocol that was transformed into a non-interactive one using the [Fiat-Shamir](https://o1-labs.github.io/mina-book/crypto/plonk/fiat_shamir.html) transform.
For this reason, it can be useful to visualize the high-level interactive protocol before the transformation:

```mermaid
sequenceDiagram
    participant Prover
    participant Verifier

    Note over Prover,Verifier: Prover produces commitments to secret polynomials

    Prover->>Verifier: public input & witness commitment

    Verifier->>Prover: beta & gamma
    Prover->>Verifier: permutation commitment

    opt lookup
        Prover->>Verifier: sorted
        Prover->>Verifier: aggreg
    end

    Note over Prover,Verifier: Prover produces commitment to quotient polynomial

    Verifier->>Prover: alpha
    Prover->>Verifier: quotient commitment

    Note over Prover,Verifier: Verifier produces an evaluation point

    Verifier->>Prover: zeta

    Note over Prover,Verifier: Prover provides helper evaluations

    Prover->>Verifier: the generic selector gen(zeta) & gen(zeta * omega)
    Prover->>Verifier: the poseidon selector pos(zeta) & pos(zeta * omega)
    Prover->>Verifier: negated public input p(zeta) & p(zeta * omega)

    Note over Prover,Verifier: Prover provides needed evaluations for the linearization

    Note over Verifier: change of verifier (change of sponge)

    Prover->>Verifier: permutation poly z(zeta) & z(zeta * omega)
    Prover->>Verifier: the 15 registers w_i(zeta) & w_i(zeta * omega)
    Prover->>Verifier: the 6 sigmas s_i(zeta) & s_i(zeta * omega)

    Prover->>Verifier: ft(zeta * omega)

    opt lookup
        Prover->>Verifier: sorted(zeta) & sorted(zeta * omega)
        Prover->>Verifier: aggreg(zeta) & aggreg(zeta * omega)
        Prover->>Verifier: table(zeta) & table(zeta * omega)
    end

    Note over Prover,Verifier: Batch verification of evaluation proofs

    Verifier->>Prover: u, v

    Note over Verifier: change of verifier (change of sponge)

    Prover->>Verifier: aggregated evaluation proof (involves more interaction)
```

The Fiat-Shamir transform simulates the verifier messages via a hash function that hashes the transcript of the protocol so far before outputing verifier messages.
You can find these operations under the [proof creation](#proof-creation) and [proof verification](#proof-verification) algorithms as absorption and squeezing of values with the sponge.

### Proof Structure

A proof consists of the following data structures:

```rs
/// Evaluations of lookup polynomials
#[serde_as]
#[derive(Clone, Serialize, Deserialize)]
#[serde(bound(
    serialize = "Vec<o1_utils::serialization::SerdeAs>: serde_with::SerializeAs<Field>",
    deserialize = "Vec<o1_utils::serialization::SerdeAs>: serde_with::DeserializeAs<'de, Field>"
))]
pub struct LookupEvaluations<Field> {
    /// sorted lookup table polynomial
    #[serde_as(as = "Vec<Vec<o1_utils::serialization::SerdeAs>>")]
    pub sorted: Vec<Field>,
    /// lookup aggregation polynomial
    #[serde_as(as = "Vec<o1_utils::serialization::SerdeAs>")]
    pub aggreg: Field,
    // TODO: May be possible to optimize this away?
    /// lookup table polynomial
    #[serde_as(as = "Vec<o1_utils::serialization::SerdeAs>")]
    pub table: Field,

    /// Optionally, a runtime table polynomial.
    #[serde_as(as = "Option<Vec<o1_utils::serialization::SerdeAs>>")]
    pub runtime: Option<Field>,
}

// TODO: this should really be vectors here, perhaps create another type for chunked evaluations?
/// Polynomial evaluations contained in a `ProverProof`.
/// - **Chunked evaluations** `Field` is instantiated with vectors with a length that equals the length of the chunk
/// - **Non chunked evaluations** `Field` is instantiated with a field, so they are single-sized#[serde_as]
#[serde_as]
#[derive(Clone, Serialize, Deserialize)]
#[serde(bound(
    serialize = "Vec<o1_utils::serialization::SerdeAs>: serde_with::SerializeAs<Field>",
    deserialize = "Vec<o1_utils::serialization::SerdeAs>: serde_with::DeserializeAs<'de, Field>"
))]
pub struct ProofEvaluations<Field> {
    /// witness polynomials
    #[serde_as(as = "[Vec<o1_utils::serialization::SerdeAs>; COLUMNS]")]
    pub w: [Field; COLUMNS],
    /// permutation polynomial
    #[serde_as(as = "Vec<o1_utils::serialization::SerdeAs>")]
    pub z: Field,
    /// permutation polynomials
    /// (PERMUTS-1 evaluations because the last permutation is only used in commitment form)
    #[serde_as(as = "[Vec<o1_utils::serialization::SerdeAs>; PERMUTS - 1]")]
    pub s: [Field; PERMUTS - 1],
    /// lookup-related evaluations
    pub lookup: Option<LookupEvaluations<Field>>,
    /// evaluation of the generic selector polynomial
    #[serde_as(as = "Vec<o1_utils::serialization::SerdeAs>")]
    pub generic_selector: Field,
    /// evaluation of the poseidon selector polynomial
    #[serde_as(as = "Vec<o1_utils::serialization::SerdeAs>")]
    pub poseidon_selector: Field,
}

/// Commitments linked to the lookup feature
#[serde_as]
#[derive(Clone, Serialize, Deserialize)]
#[serde(bound = "G: ark_serialize::CanonicalDeserialize + ark_serialize::CanonicalSerialize")]
pub struct LookupCommitments<G: AffineCurve> {
    /// Commitments to the sorted lookup table polynomial (may have chunks)
    pub sorted: Vec<PolyComm<G>>,
    /// Commitment to the lookup aggregation polynomial
    pub aggreg: PolyComm<G>,
    /// Optional commitment to concatenated runtime tables
    pub runtime: Option<PolyComm<G>>,
}

/// All the commitments that the prover creates as part of the proof.
#[serde_as]
#[derive(Clone, Serialize, Deserialize)]
#[serde(bound = "G: ark_serialize::CanonicalDeserialize + ark_serialize::CanonicalSerialize")]
pub struct ProverCommitments<G: AffineCurve> {
    /// The commitments to the witness (execution trace)
    pub w_comm: [PolyComm<G>; COLUMNS],
    /// The commitment to the permutation polynomial
    pub z_comm: PolyComm<G>,
    /// The commitment to the quotient polynomial
    pub t_comm: PolyComm<G>,
    /// Commitments related to the lookup argument
    pub lookup: Option<LookupCommitments<G>>,
}

/// The proof that the prover creates from a [ProverIndex](super::prover_index::ProverIndex) and a `witness`.
#[serde_as]
#[derive(Clone, Serialize, Deserialize)]
#[serde(bound = "G: ark_serialize::CanonicalDeserialize + ark_serialize::CanonicalSerialize")]
pub struct ProverProof<G: AffineCurve> {
    /// All the polynomial commitments required in the proof
    pub commitments: ProverCommitments<G>,

    /// batched commitment opening proof
    pub proof: OpeningProof<G>,

    /// Two evaluations over a number of committed polynomials
    // TODO(mimoo): that really should be a type Evals { z: PE, zw: PE }
    pub evals: [ProofEvaluations<Vec<G::ScalarField>>; 2],

    /// Required evaluation for [Maller's optimization](https://o1-labs.github.io/mina-book/crypto/plonk/maller_15.html#the-evaluation-of-l)
    #[serde_as(as = "o1_utils::serialization::SerdeAs")]
    pub ft_eval1: G::ScalarField,

    /// The public input
    #[serde_as(as = "Vec<o1_utils::serialization::SerdeAs>")]
    pub public: Vec<G::ScalarField>,

    /// The challenges underlying the optional polynomials folded into the proof
    pub prev_challenges: Vec<RecursionChallenge<G>>,
}

/// A struct to store the challenges inside a `ProverProof`
#[serde_as]
#[derive(Clone, Deserialize, Serialize)]
#[serde(bound = "G: ark_serialize::CanonicalDeserialize + ark_serialize::CanonicalSerialize")]
pub struct RecursionChallenge<G>
where
    G: AffineCurve,
{
    /// Vector of scalar field elements
    #[serde_as(as = "Vec<o1_utils::serialization::SerdeAs>")]
    pub chals: Vec<G::ScalarField>,
    /// Polynomial commitment
    pub comm: PolyComm<G>,
}

```


The following sections specify how a prover creates a proof, and how a verifier validates a number of proofs.

### Proof Creation

To create a proof, the prover expects:

* A prover index, containing a representation of the circuit (and optionaly pre-computed values to be used in the proof creation).
* The (filled) registers table, representing parts of the execution trace of the circuit.

```admonish
The public input is expected to be passed in the first `Public` rows of the registers table.
```

The following constants are set:

* `EVAL_POINTS = 2`. This is the number of points that the prover has to evaluate their polynomials at.
($\zeta$ and $\zeta\omega$ where $\zeta$ will be deterministically generated.)
* `ZK_ROWS = 3`. This is the number of rows that will be randomized to provide zero-knowledgeness.
Note that it only needs to be greater or equal to the number of evaluations (2) in the protocol.
Yet, it contains one extra row to take into account the last constraint (final value of the permutation accumulator).
(TODO: treat the final constraint separately so that ZK_ROWS = 2)

The prover then follows the following steps to create the proof:

1. Ensure we have room in the witness for the zero-knowledge rows.
   We currently expect the witness not to be of the same length as the domain,
   but instead be of the length of the (smaller) circuit.
   If we cannot add `ZK_ROWS` rows to the columns of the witness before reaching
   the size of the domain, abort.
1. Pad the witness columns with Zero gates to make them the same length as the domain.
   Then, randomize the last `ZK_ROWS` of each columns.
1. Setup the Fq-Sponge.
1. Absorb the commitments of the previous challenges with the Fq-sponge.
1. Compute the negated public input polynomial as
   the polynomial that evaluates to $-p_i$ for the first `public_input_size` values of the domain,
   and $0$ for the rest.
1. Commit (non-hiding) to the negated public input polynomial.
1. Absorb the commitment to the public polynomial with the Fq-Sponge.

   Note: unlike the original PLONK protocol,
   the prover also provides evaluations of the public polynomial to help the verifier circuit.
   This is why we need to absorb the commitment to the public polynomial at this point.
1. Commit to the witness columns by creating `COLUMNS` hidding commitments.

   Note: since the witness is in evaluation form,
   we can use the `commit_evaluation` optimization.
1. Absorb the witness commitments with the Fq-Sponge.
1. Compute the witness polynomials by interpolating each `COLUMNS` of the witness.
   TODO: why not do this first, and then commit? Why commit from evaluation directly?
1. If using lookup:
	- If queries involve a lookup table with multiple columns
	  then squeeze the Fq-Sponge to obtain the joint combiner challenge $j'$,
	  otherwise set the joint combiner challenge $j'$ to $0$.
	- Derive the scalar joint combiner $j$ from $j'$ using the endomorphism (TOOD: specify)
	- If multiple lookup tables are involved,
	  set the `table_id_combiner` as the $j^i$ with $i$ the maximum width of any used table.
	  Essentially, this is to add a last column of table ids to the concatenated lookup tables.
	- Compute the dummy lookup value as the combination of the last entry of the XOR table (so `(0, 0, 0)`).
	  Warning: This assumes that we always use the XOR table when using lookups.
	- Compute the lookup table values as the combination of the lookup table entries.
	- Compute the sorted evaluations.
	- Randomize the last `EVALS` rows in each of the sorted polynomials
	  in order to add zero-knowledge to the protocol.
	- Commit each of the sorted polynomials.
	- Absorb each commitments to the sorted polynomials.
1. Sample $\beta$ with the Fq-Sponge.
1. Sample $\gamma$ with the Fq-Sponge.
1. If using lookup:
	- Compute the lookup aggregation polynomial.
	- Commit to the aggregation polynomial.
	- Absorb the commitment to the aggregation polynomial with the Fq-Sponge.
1. Compute the permutation aggregation polynomial $z$.
1. Commit (hidding) to the permutation aggregation polynomial $z$.
1. Absorb the permutation aggregation polynomial $z$ with the Fq-Sponge.
1. Sample $\alpha'$ with the Fq-Sponge.
1. Derive $\alpha$ from $\alpha'$ using the endomorphism (TODO: details)
1. TODO: instantiate alpha?
1. Compute the quotient polynomial (the $t$ in $f = Z_H \cdot t$).
   The quotient polynomial is computed by adding all these polynomials together:
	- the combined constraints for all the gates
	- the combined constraints for the permutation
	- TODO: lookup
	- the negated public polynomial
   and by then dividing the resulting polynomial with the vanishing polynomial $Z_H$.
   TODO: specify the split of the permutation polynomial into perm and bnd?
1. commit (hiding) to the quotient polynomial $t$
   TODO: specify the dummies
1. Absorb the the commitment of the quotient polynomial with the Fq-Sponge.
1. Sample $\zeta'$ with the Fq-Sponge.
1. Derive $\zeta$ from $\zeta'$ using the endomorphism (TODO: specify)
1. If lookup is used, evaluate the following polynomials at $\zeta$ and $\zeta \omega$:
	- the aggregation polynomial
	- the sorted polynomials
	- the table polynonial
1. Chunk evaluate the following polynomials at both $\zeta$ and $\zeta \omega$:
	- $s_i$
	- $w_i$
	- $z$
	- lookup (TODO)
	- generic selector
	- poseidon selector

   By "chunk evaluate" we mean that the evaluation of each polynomial can potentially be a vector of values.
   This is because the index's `max_poly_size` parameter dictates the maximum size of a polynomial in the protocol.
   If a polynomial $f$ exceeds this size, it must be split into several polynomials like so:
   $$f(x) = f_0(x) + x^n f_1(x) + x^{2n} f_2(x) + \cdots$$

   And the evaluation of such a polynomial is the following list for $x \in {\zeta, \zeta\omega}$:

   $$(f_0(x), f_1(x), f_2(x), \ldots)$$

   TODO: do we want to specify more on that? It seems unecessary except for the t polynomial (or if for some reason someone sets that to a low value)
1. Evaluate the same polynomials without chunking them
   (so that each polynomial should correspond to a single value this time).
1. Compute the ft polynomial.
   This is to implement [Maller's optimization](https://o1-labs.github.io/mina-book/crypto/plonk/maller_15.html).
1. construct the blinding part of the ft polynomial commitment
   see https://o1-labs.github.io/mina-book/crypto/plonk/maller_15.html#evaluation-proof-and-blinding-factors
1. Evaluate the ft polynomial at $\zeta\omega$ only.
1. Setup the Fr-Sponge
1. Squeeze the Fq-sponge and absorb the result with the Fr-Sponge.
1. Evaluate the negated public polynomial (if present) at $\zeta$ and $\zeta\omega$.
1. Absorb the unique evaluation of ft: $ft(\zeta\omega)$.
1. Absorb all the polynomial evaluations in $\zeta$ and $\zeta\omega$:
	- the public polynomial
	- z
	- generic selector
	- poseidon selector
	- the 15 register/witness
	- 6 sigmas evaluations (the last one is not evaluated)
1. Sample $v'$ with the Fr-Sponge
1. Derive $v$ from $v'$ using the endomorphism (TODO: specify)
1. Sample $u'$ with the Fr-Sponge
1. Derive $u$ from $u'$ using the endomorphism (TODO: specify)
1. Create a list of all polynomials that will require evaluations
   (and evaluation proofs) in the protocol.
   First, include the previous challenges, in case we are in a recursive prover.
1. Then, include:
	- the negated public polynomial
	- the ft polynomial
	- the permutation aggregation polynomial z polynomial
	- the generic selector
	- the poseidon selector
	- the 15 registers/witness columns
	- the 6 sigmas
	- optionally, the runtime table
1. Create an aggregated evaluation proof for all of these polynomials at $\zeta$ and $\zeta\omega$ using $u$ and $v$.


### Proof Verification

TODO: we talk about batch verification, but is there an actual batch operation? It seems like we're just verifying an aggregated opening proof

We define two helper algorithms below, used in the batch verification of proofs.


#### Fiat-Shamir argument

We run the following algorithm:

1. Setup the Fq-Sponge.
1. Absorb the commitments of the previous challenges with the Fq-sponge.
1. Absorb the commitment of the public input polynomial with the Fq-Sponge.
1. Absorb the commitments to the registers / witness columns with the Fq-Sponge.
1. If lookup is used:
	- If it involves queries to a multiple-column lookup table,
	  then squeeze the Fq-Sponge to obtain the joint combiner challenge $j'$,
	  otherwise set the joint combiner challenge $j'$ to $0$.
	- Derive the scalar joint combiner challenge $j$ from $j'$ using the endomorphism.
	  (TODO: specify endomorphism)
	- absorb the commitments to the sorted polynomials.
1. Sample $\beta$ with the Fq-Sponge.
1. Sample $\gamma$ with the Fq-Sponge.
1. If using lookup, absorb the commitment to the aggregation lookup polynomial.
1. Absorb the commitment to the permutation trace with the Fq-Sponge.
1. Sample $\alpha'$ with the Fq-Sponge.
1. Derive $\alpha$ from $\alpha'$ using the endomorphism (TODO: details).
1. Enforce that the length of the $t$ commitment is of size `PERMUTS`.
1. Absorb the commitment to the quotient polynomial $t$ into the argument.
1. Sample $\zeta'$ with the Fq-Sponge.
1. Derive $\zeta$ from $\zeta'$ using the endomorphism (TODO: specify).
1. Setup the Fr-Sponge.
1. Squeeze the Fq-sponge and absorb the result with the Fr-Sponge.
1. Evaluate the negated public polynomial (if present) at $\zeta$ and $\zeta\omega$.

   NOTE: this works only in the case when the poly segment size is not smaller than that of the domain.
1. Absorb the unique evaluation of ft: $ft(\zeta\omega)$.
1. Absorb all the polynomial evaluations in $\zeta$ and $\zeta\omega$:
	- the public polynomial
	- z
	- generic selector
	- poseidon selector
	- the 15 register/witness
	- 6 sigmas evaluations (the last one is not evaluated)
1. Sample $v'$ with the Fr-Sponge.
1. Derive $v$ from $v'$ using the endomorphism (TODO: specify).
1. Sample $u'$ with the Fr-Sponge.
1. Derive $u$ from $u'$ using the endomorphism (TODO: specify).
1. Create a list of all polynomials that have an evaluation proof.
1. Compute the evaluation of $ft(\zeta)$.

#### Partial verification

For every proof we want to verify, we defer the proof opening to the very end.
This allows us to potentially batch verify a number of partially verified proofs.
Essentially, this steps verifies that $f(\zeta) = t(\zeta) * Z_H(\zeta)$.

1. Commit to the negated public input polynomial.
1. Run the [Fiat-Shamir argument](#fiat-shamir-argument).
1. Combine the chunked polynomials' evaluations
   (TODO: most likely only the quotient polynomial is chunked)
   with the right powers of $\zeta^n$ and $(\zeta * \omega)^n$.
4. Compute the commitment to the linearized polynomial $f$.
   To do this, add the constraints of all of the gates, of the permutation,
   and optionally of the lookup.
   (See the separate sections in the [constraints](#constraints) section.)
   Any polynomial should be replaced by its associated commitment,
   contained in the verifier index or in the proof,
   unless a polynomial has its evaluation provided by the proof
   in which case the evaluation should be used in place of the commitment.
1. Compute the (chuncked) commitment of $ft$
   (see [Maller's optimization](../crypto/plonk/maller_15.html)).
1. List the polynomial commitments, and their associated evaluations,
   that are associated to the aggregated evaluation proof in the proof:
	- recursion
	- public input commitment
	- ft commitment (chunks of it)
	- permutation commitment
	- index commitments that use the coefficients
	- witness commitments
	- sigma commitments
	- lookup commitments
#### Batch verification of proofs

Below, we define the steps to verify a number of proofs
(each associated to a [verifier index](#verifier-index)).
You can, of course, use it to verify a single proof.

1. If there's no proof to verify, the proof validates trivially.
1. Ensure that all the proof's verifier index have a URS of the same length. (TODO: do they have to be the same URS though? should we check for that?)
1. Validate each proof separately following the [partial verification](#partial-verification) steps.
1. Use the [`PolyCom.verify`](#polynomial-commitments) to verify the partially evaluated proofs.


## Optimizations

* `commit_evaluation`: TODO

## Security Considerations

TODO<|MERGE_RESOLUTION|>--- conflicted
+++ resolved
@@ -1027,6 +1027,253 @@
 
 
 
+#### Range Check
+
+Range check circuit gates:
+
+   The range check gate is comprised of three circuit gates (RangeCheck0, RangeCheck1
+   and Zero) and can perform range checks on up to three 88-bit values: v0, v1 and v2.
+
+   Byte-order:
+     * Each value is in little-endian byte order
+     * Limbs are mapped to columns in big-endian order (i.e. the lowest columns
+       contain the highest bits)
+     * We also have the highest bits covered by copy constraints and plookups, so that
+       we can copy the highest two constraints to zero and get a 64-bit lookup, which
+       are envisioned as a common case
+
+   The values are decomposed into limbs as follows.
+
+```text
+   L is a 12-bit lookup (or copy) limb,
+   C is a 2-bit "crumb" limb.
+
+        <----6----> <------8------>
+   v0 = L L L L L L C C C C C C C C
+   v1 = L L L L L L C C C C C C C C
+        <--4--> <------------------20----------------->
+   v2 = L L L L C C C C C C C C C C C C C C C C C C C C
+```
+Witness structure:
+
+  Row  Contents
+    0   v0
+    1   v1
+    2   v2
+    3   v0,v1,v2
+
+  * The first 2 rows contain v0 and v1 and their respective decompositions
+    into 12-bit and 2-bit limbs
+  * The 3rd row contains v2 and part of its decomposition: four 12-bit limbs and
+    the 1st 10 crumbs
+  * The final row contains v0's and v1's 5th and 6th 12-bit limbs as well as the
+    remaining 10 crumbs of v2
+
+Constraints:
+
+  For efficiency, the values are constrained differently according to their type.
+   * 12-bit limbs are constrained with plookups
+   * 2-bit crumbs are constrained with degree-4 constraints
+
+Layout:
+
+ This is how three 88-bit inputs v0, v1 and v2 are layed out and constrained.
+
+```text
+  * vipj is the jth 12-bit limb of value vi
+  * vicj is the jth 2-bit crumb limb of value vi
+
+Gate:   RangeCheck0    RangeCheck0    RangeCheck1    Zero
+   Rows -->
+        0              1              2              3
+   0 | v0           | v1           | v2           | 0
+   1 | copy    v0p0 | copy    v1p0 | crumb   v2c0 | crumb   v2c10 <- MSB
+   2 | copy    v0p1 | copy    v1p1 | crumb   v2c1 | crumb   v2c11
+   3 | plookup v0p2 | plookup v1p2 | plookup v2p0 | plookup  v0p0
+   4 | plookup v0p3 | plookup v1p3 | plookup v2p1 | plookup  v0p1
+   5 | plookup v0p4 | plookup v1p4 | plookup v2p2 | plookup  v1p0
+   6 | plookup v0p5 | plookup v1p5 | plookup v2p3 | plookup  v1p1
+   7 | crumb   v0c0 | crumb   v1c0 | crumb   v2c2 | crumb   v2c12
+   8 | crumb   v0c1 | crumb   v1c1 | crumb   v2c3 | crumb   v2c13
+   9 | crumb   v0c2 | crumb   v1c2 | crumb   v2c4 | crumb   v2c14
+  10 | crumb   v0c3 | crumb   v1c3 | crumb   v2c5 | crumb   v2c15
+  11 | crumb   v0c4 | crumb   v1c4 | crumb   v2c6 | crumb   v2c16
+  12 | crumb   v0c5 | crumb   v1c5 | crumb   v2c7 | crumb   v2c17
+  13 | crumb   v0p6 | copy    v1c6 | crumb   v2c8 | crumb   v2c18
+  14 | crumb   v0p7 | copy    v1c7 | crumb   v2c9 | crumb   v2c19 <- LSB
+
+```
+  The 12-bit chunks are constrained with plookups and the 2-bit crumbs
+  constrained with degree-4 constraints of the form $x · (x - 1) · (x - 2) · (x - 3)$.
+
+  Note that copy denotes a plookup that is deferred to the 4th gate (i.e. Zero).
+  This is because of the limitation that we have at most 4 lookups per row.
+  The copies are constrained using the permutation argument.
+
+Gate types:
+
+  Different rows are constrained using different CircuitGate types
+
+```text
+  Row   CircuitGate   Purpose
+    0   RangeCheck0   Partially constrain v0
+    1   RangeCheck0   Partially constrain v1
+    2   RangeCheck1   Fully constrain v2 (and trigger plookups constraints on row 3)
+    3   Zero          Complete the constraining of v0 and v1 using lookups
+```
+
+ Nb. each CircuitGate type corresponds to a unique polynomial and thus
+      is assigned its own unique powers of alpha
+
+RangeCheck0 - Range check constraints
+
+  * This circuit gate is used to partially constrain values v0 and v1
+  * The rest of v0 and v1 are constrained by the lookups in the Zero gate row
+  * This gate operates on the Curr row
+
+It uses three different types of constraints
+  * copy    - copy to another cell (12-bits)
+  * plookup - plookup (12-bits)
+  * crumb   - degree-4 constraint (2-bits)
+
+Given value v the layout looks like this
+
+```text
+Column | Curr
+     0 | v
+     1 | copy    vp0
+     2 | copy    vp1
+     3 | plookup vp2
+     4 | plookup vp3
+     5 | plookup vp4
+     6 | plookup vp5
+     7 | crumb   vc0
+     8 | crumb   vc1
+     9 | crumb   vc2
+    10 | crumb   vc3
+    11 | crumb   vc4
+    12 | crumb   vc5
+    13 | crumb   vc6
+    14 | crumb   vc7
+```
+
+where the notation vpi and vci defined in the "Layout" section above.
+RangeCheck1 - Range check constraints
+
+  * This circuit gate is used to fully constrain v2
+  * It operates on the Curr and Next rows
+
+It uses two different types of constraints
+  * plookup - plookup (12-bits)
+  * crumb   - degree-4 constraint (2-bits)
+
+Given value v2 the layout looks like this
+
+```text
+Column | Curr         | Next
+     0 | v2           | (ignored)
+     1 | crumb   v2c0 | crumb v2c10
+     2 | crumb   v2c1 | crumb v2c11
+     3 | plookup v2p0 | (ignored)
+     4 | plookup v2p1 | (ignored)
+     5 | plookup v2p2 | (ignored)
+     6 | plookup v2p3 | (ignored)
+     7 | crumb   v2c2 | crumb v2c12
+     8 | crumb   v2c3 | crumb v2c13
+     9 | crumb   v2c4 | crumb v2c14
+    10 | crumb   v2c5 | crumb v2c15
+    11 | crumb   v2c6 | crumb v2c16
+    12 | crumb   v2c7 | crumb v2c17
+    13 | crumb   v2c8 | crumb v2c18
+    14 | crumb   v2c9 | crumb v2c19
+```
+
+where the notation v2i and v2i defined in the "Layout" section above.
+
+
+#### Foreign Field Addition
+
+Let $a_0, a_1, a_2$ be 88-bit limbs of the left element
+
+Let $b_0, b_1, b_2$ be 88-bit limbs of the right element
+
+Let $m_0, m_1, m_2$ be 88-bit limbs of the modulus
+
+Then the limbs of the result are
+
+- $ r_0 = a_0 + b_0 - o * m_0 - 2^{88} * c_0 $
+- $ r_1 = a_1 + b_1 - o * m_1 - 2^{88} * c_1 + c_0 $
+- $ r_2 = a_2 + b_2 - o * m_2 + c_1 $
+
+$o = 0$ or $1$ handles overflows in the field
+
+$c_i = -1, 0, 1$ are auxiliary variables that handle carries between limbs
+
+We need to do an additional range check to make sure that the result is less than the modulus, by
+adding $2^{3*88} - m$. (This can be computed easily from the limbs of m.) Represent this as limbs
+$g_0, g_1, g_2$.
+The upper-bound check can be calculated as
+- $u_2 = r_2 + g_2 + k_1$
+- $u_1 = r_1 + g_1 - k_1 * 2^{88} + k_0$
+- $u_0 = r_0 + g_0 - k_0 * 2^{88}$
+
+$k_i = 0$ or $1$ are auxiliary variables that handle carries between limbs
+
+Then, range check $r$ and $u$. The range check of $u$ can be skipped if there are multiple additions
+and $r$ is an intermediate value that is unused elsewhere (since the final $r$ must have had the
+right number of moduluses subtracted along the way).
+
+You could lay this out as a double-width gate, e.g.
+
+```text
+a_0 a_1 a_2 b_0 b_1 b_2 o c_0 c_1 k_0 k_1
+r_0 r_1 r_2 u_0 u_1 u_2
+
+| col | ForeignFieldAdd | Zero      |
+| --- | --------------- | --------- |
+|   0 | a0 (copy)       | r0 (copy) |
+|   1 | a1 (copy)       | r1 (copy) |
+|   2 | a2 (copy)       | r2 (copy) |
+|   3 | b0 (copy)       | u0 (copy) |
+|   4 | b1 (copy)       | u1 (copy) |
+|   5 | b2 (copy)       | u2 (copy) |
+|   6 | o               |           |
+|   7 | c0              |           |
+|   8 | c1              |           |
+|   9 | k0              |           |
+|  10 | k1              |           |
+|  11 |                 |           |
+|  12 |                 |           |
+|  13 |                 |           |
+|  14 |                 |           |
+````
+
+ Documentation:
+
+  For more details please see the [FFadd RFC](../rfcs/ffadd.md)
+
+  Mapping:
+    To make things clearer, the following mapping between the variable names
+    used in the code and those of the document can be helpful.
+
+```text
+    left_input_lo -> a0  right_input_lo -> b0  result_lo -> r0  upper_bound_lo -> u0
+    left_input_mi -> a1  right_input_mi -> b1  result_mi -> r1  upper_bound_mi -> u1
+    left_input_hi -> a2  right_input_hi -> b2  result_hi -> r2  upper_bound_hi -> u2
+
+    field_overflow  -> o
+    result_carry_lo -> c0
+    result_carry_mi -> c1
+
+    upper_bound_carry_lo -> k0
+    upper_bound_carry_mi -> k1
+
+    max_sub_foreign_modulus_lo -> g_0 = 2^88 - m_0
+    max_sub_foreign_modulus_mi -> g_1 = 2^88 - m_1 - 1
+    max_sub_foreign_modulus_hi -> g_2 = 2^88 - m_2 - 1
+```
+
+
 ## Setup
 
 In this section we specify the setup that goes into creating two indexes from a circuit:
@@ -1303,19 +1550,10 @@
     /// The mapping between powers of alpha and constraints
     #[serde(skip)]
     pub powers_of_alpha: Alphas<G::ScalarField>,
-<<<<<<< HEAD
-
-    // random oracle argument parameters
-    #[serde(skip)]
-    pub fr_sponge_params: ArithmeticSpongeParams<G::ScalarField>,
-    #[serde(skip)]
-    pub fq_sponge_params: ArithmeticSpongeParams<G::BaseField>,
 
     // Foreign field modulus
     #[serde(skip)]
     pub foreign_field_modulus: Vec<G::ScalarField>,
-=======
->>>>>>> 041f48f6
 }
 ```
 
