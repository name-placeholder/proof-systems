--- conflicted
+++ resolved
@@ -273,15 +273,12 @@
 
 {sections.xor16}
 
-<<<<<<< HEAD
 #### Not
 
 {sections.not_gadget}
-=======
 ##### And
 
 {sections.and_gadget}
->>>>>>> 3c7fdb9b
 
 ## Setup
 
