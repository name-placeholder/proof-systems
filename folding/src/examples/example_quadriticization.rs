--- conflicted
+++ resolved
@@ -296,12 +296,8 @@
     // Trick to print debug message while testing, as we in the test config env
     use crate::decomposable_folding::DecomposableFoldingScheme;
     use ark_poly::{EvaluationDomain, Evaluations, Radix2EvaluationDomain as D};
-<<<<<<< HEAD
-=======
-    use checker::ExtendedProvider;
     use kimchi::curve::KimchiCurve;
     use mina_poseidon::FqSponge;
->>>>>>> a51b644b
     use std::println as debug;
 
     // two functions to create the entire witness from just the a and b columns
