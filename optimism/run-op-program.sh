--- conflicted
+++ resolved
@@ -15,8 +15,6 @@
 	--l2.outputroot "${STARTING_OUTPUT_ROOT}" \
 	--l2.claim "${L2_CLAIM}" \
 	--l2.blocknumber "${L2_BLOCK_NUMBER}"
-<<<<<<< HEAD
-=======
 
 ./ethereum-optimism/cannon/bin/cannon load-elf --path=./ethereum-optimism/op-program/bin/op-program-client.elf
 
@@ -38,5 +36,4 @@
     --l2.outputroot "${STARTING_OUTPUT_ROOT}" \
     --l2.claim "${L2_CLAIM}" \
     --l2.blocknumber "${L2_BLOCK_NUMBER}" \
-    --server
->>>>>>> 8f757ded
+    --server