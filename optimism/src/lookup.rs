use ark_ff::{Field, One};
use kimchi::circuits::polynomials::keccak::{constants::ROUNDS, Keccak, RC};

pub(crate) const TWO_TO_16_UPPERBOUND: u32 = 1 << 16;

#[derive(Copy, Clone, Debug)]
pub enum LookupMode {
    Read,
    Write,
}

#[derive(Copy, Clone, Debug)]
<<<<<<< HEAD
pub enum LookupTables {
    MemoryLookup,
    RegisterLookup,
    // Single-column table of 2^16 entries with the sparse representation of all values
    SparseLookup,
    // Single-column table of all values in the range [0, 2^16)
    RangeCheck16Lookup,
    // Dual-column table of all values in the range [0, 2^16) and their sparse representation
    ResetLookup,
    // 24-row table with all possible values for round and their round constant in expanded form (in big endian)
    RoundConstantsLookup,
    // All [0..136] values of possible padding lengths, the value 2^len, and the 5 corresponding pad suffixes with the 10*1 rule
    PadLookup,
    // All values that can be stored in a byte (amortized table, better than model as RangeCheck16 (x and scaled x)
    ByteLookup,
    // Input/Output of Keccak steps
    KeccakStepLookup,
    // Syscalls communication channel
    SyscallLookup,
=======
pub enum LookupTableIDs {
    // RAM Tables
    MemoryLookup = 0,
    RegisterLookup = 1,
    /// Syscalls communication channel
    SyscallLookup = 2,
    /// Input/Output of Keccak steps
    KeccakStepLookup = 3,

    // Read Tables
    /// Single-column table of all values in the range [0, 2^16)
    RangeCheck16Lookup = 4,
    /// Single-column table of 2^16 entries with the sparse representation of all values
    SparseLookup = 5,
    /// Dual-column table of all values in the range [0, 2^16) and their sparse representation
    ResetLookup = 6,
    /// 24-row table with all possible values for round and their round constant in expanded form (in big endian)
    RoundConstantsLookup = 7,
    /// All [1..136] values of possible padding lengths, the value 2^len, and the 5 corresponding pad suffixes with the 10*1 rule
    PadLookup = 8,
    /// All values that can be stored in a byte (amortized table, better than model as RangeCheck16 (x and scaled x)
    ByteLookup = 9,
>>>>>>> d8a4ee7d
}

#[derive(Clone, Debug)]
pub struct Lookup<Fp> {
    pub mode: LookupMode,
    /// The number of times that this lookup value should be added to / subtracted from the lookup accumulator.    pub magnitude_contribution: Fp,
    pub magnitude: Fp,
    pub table_id: LookupTableIDs,
    pub value: Vec<Fp>,
}

impl<Fp: std::fmt::Display + Field> std::fmt::Display for Lookup<Fp> {
    fn fmt(&self, formatter: &mut std::fmt::Formatter<'_>) -> std::fmt::Result {
        let numerator = match self.mode {
            LookupMode::Read => self.magnitude,
            LookupMode::Write => -self.magnitude,
        };
        write!(
            formatter,
            "numerator: {}\ntable_id: {:?}\nvalue:\n[\n",
            numerator, self.table_id
        )?;
        for value in self.value.iter() {
            writeln!(formatter, "\t{}", value)?;
        }
        write!(formatter, "]")?;
        Ok(())
    }
}

impl<T: One> Lookup<T> {
    pub fn read_if(if_is_true: T, table_id: LookupTableIDs, value: Vec<T>) -> Self {
        Self {
            mode: LookupMode::Read,
            magnitude: if_is_true,
            table_id,
            value,
        }
    }

    pub fn write_if(if_is_true: T, table_id: LookupTableIDs, value: Vec<T>) -> Self {
        Self {
            mode: LookupMode::Write,
            magnitude: if_is_true,
            table_id,
            value,
        }
    }

    pub fn read_one(table_id: LookupTableIDs, value: Vec<T>) -> Self {
        Self {
            mode: LookupMode::Read,
            magnitude: T::one(),
            table_id,
            value,
        }
    }

    pub fn write_one(table_id: LookupTableIDs, value: Vec<T>) -> Self {
        Self {
            mode: LookupMode::Write,
            magnitude: T::one(),
            table_id,
            value,
        }
    }
}

/// This trait adds basic methods to deal with lookups inside an environment
pub trait Lookups {
    type Column;
    type Variable: std::ops::Mul<Self::Variable, Output = Self::Variable>
        + std::ops::Add<Self::Variable, Output = Self::Variable>
        + std::ops::Sub<Self::Variable, Output = Self::Variable>
        + Clone;

    /// Adds a given Lookup to the environment
    fn add_lookup(&mut self, lookup: Lookup<Self::Variable>);

    /// Adds all lookups of Self to the environment
    fn lookups(&mut self);
}

/// A table of values that can be used for a lookup, along with the ID for the table.
#[derive(Debug, Clone)]
pub struct LookupTable<F> {
    /// Table ID corresponding to this table
    #[allow(dead_code)]
    table_id: LookupTableIDs,
    /// Vector of values inside each entry of the table
    #[allow(dead_code)]
    entries: Vec<Vec<F>>,
}

impl<F: Field> LookupTable<F> {
    #[allow(dead_code)]
    fn table_terms(&self, mixer: F) -> Vec<F> {
        self.entries
            .iter()
            .map(|entry| {
                entry
                    .iter()
                    .fold(F::from(self.table_id as u32), |acc, value| {
                        acc + *value * mixer
                    })
            })
            .collect()
    }

    #[allow(dead_code)]
    fn table_range_check_16() -> Self {
        Self {
            table_id: LookupTableIDs::RangeCheck16Lookup,
            entries: (0..TWO_TO_16_UPPERBOUND)
                .map(|i| vec![F::from(i)])
                .collect(),
        }
    }

    #[allow(dead_code)]
    fn table_sparse() -> Self {
        Self {
            table_id: LookupTableIDs::SparseLookup,
            entries: (0..TWO_TO_16_UPPERBOUND)
                .map(|i| {
                    vec![F::from(
                        u64::from_str_radix(&format!("{:b}", i), 16).unwrap(),
                    )]
                })
                .collect(),
        }
    }

    #[allow(dead_code)]
    fn table_reset() -> Self {
        Self {
            table_id: LookupTableIDs::ResetLookup,
            entries: (0..TWO_TO_16_UPPERBOUND)
                .map(|i| {
                    vec![
                        F::from(i),
                        F::from(u64::from_str_radix(&format!("{:b}", i), 16).unwrap()),
                    ]
                })
                .collect(),
        }
    }

<<<<<<< HEAD
    fn _table_round_constants() -> Self {
        Self {
            _table: (0..ROUNDS)
                .map(|i| Lookup {
                    mode: LookupMode::Write,
                    magnitude: F::one(),
                    table_id: LookupTables::RoundConstantsLookup,
                    value: vec![
                        F::from(i as u32),
                        F::from(Keccak::sparse(RC[i])[3]),
                        F::from(Keccak::sparse(RC[i])[2]),
                        F::from(Keccak::sparse(RC[i])[1]),
                        F::from(Keccak::sparse(RC[i])[0]),
                    ],
                })
                .collect(),
=======
    #[allow(dead_code)]
    fn table_byte() -> Self {
        Self {
            table_id: LookupTableIDs::ByteLookup,
            entries: (0..(1 << 8) as u32).map(|i| vec![F::from(i)]).collect(),
>>>>>>> d8a4ee7d
        }
    }
}<|MERGE_RESOLUTION|>--- conflicted
+++ resolved
@@ -10,27 +10,6 @@
 }
 
 #[derive(Copy, Clone, Debug)]
-<<<<<<< HEAD
-pub enum LookupTables {
-    MemoryLookup,
-    RegisterLookup,
-    // Single-column table of 2^16 entries with the sparse representation of all values
-    SparseLookup,
-    // Single-column table of all values in the range [0, 2^16)
-    RangeCheck16Lookup,
-    // Dual-column table of all values in the range [0, 2^16) and their sparse representation
-    ResetLookup,
-    // 24-row table with all possible values for round and their round constant in expanded form (in big endian)
-    RoundConstantsLookup,
-    // All [0..136] values of possible padding lengths, the value 2^len, and the 5 corresponding pad suffixes with the 10*1 rule
-    PadLookup,
-    // All values that can be stored in a byte (amortized table, better than model as RangeCheck16 (x and scaled x)
-    ByteLookup,
-    // Input/Output of Keccak steps
-    KeccakStepLookup,
-    // Syscalls communication channel
-    SyscallLookup,
-=======
 pub enum LookupTableIDs {
     // RAM Tables
     MemoryLookup = 0,
@@ -53,7 +32,6 @@
     PadLookup = 8,
     /// All values that can be stored in a byte (amortized table, better than model as RangeCheck16 (x and scaled x)
     ByteLookup = 9,
->>>>>>> d8a4ee7d
 }
 
 #[derive(Clone, Debug)]
@@ -202,30 +180,29 @@
         }
     }
 
-<<<<<<< HEAD
-    fn _table_round_constants() -> Self {
-        Self {
-            _table: (0..ROUNDS)
-                .map(|i| Lookup {
-                    mode: LookupMode::Write,
-                    magnitude: F::one(),
-                    table_id: LookupTables::RoundConstantsLookup,
-                    value: vec![
+    #[allow(dead_code)]
+    fn table_round_constants() -> Self {
+        Self {
+            table_id: LookupTableIDs::RoundConstantsLookup,
+            entries: (0..=ROUNDS)
+                .map(|i| {
+                    vec![
                         F::from(i as u32),
                         F::from(Keccak::sparse(RC[i])[3]),
                         F::from(Keccak::sparse(RC[i])[2]),
                         F::from(Keccak::sparse(RC[i])[1]),
                         F::from(Keccak::sparse(RC[i])[0]),
-                    ],
+                    ]
                 })
                 .collect(),
-=======
+        }
+    }
+
     #[allow(dead_code)]
     fn table_byte() -> Self {
         Self {
             table_id: LookupTableIDs::ByteLookup,
             entries: (0..(1 << 8) as u32).map(|i| vec![F::from(i)]).collect(),
->>>>>>> d8a4ee7d
         }
     }
 }