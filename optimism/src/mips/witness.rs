use crate::{
    cannon::{
        Meta, Start, State, StepFrequency, VmConfiguration, PAGE_ADDRESS_MASK, PAGE_ADDRESS_SIZE,
        PAGE_SIZE,
    },
    mips::{
        column::Column,
        interpreter::{
            self, debugging::InstructionParts, ITypeInstruction, Instruction, InterpreterEnv,
            JTypeInstruction, RTypeInstruction,
        },
        registers::Registers,
    },
    preimage_oracle::PreImageOracle,
};
use ark_ff::Field;
use log::{debug, info};
use std::array;

pub const NUM_GLOBAL_LOOKUP_TERMS: usize = 1;
pub const NUM_DECODING_LOOKUP_TERMS: usize = 2;
pub const NUM_INSTRUCTION_LOOKUP_TERMS: usize = 5;
pub const NUM_LOOKUP_TERMS: usize =
    NUM_GLOBAL_LOOKUP_TERMS + NUM_DECODING_LOOKUP_TERMS + NUM_INSTRUCTION_LOOKUP_TERMS;
pub const SCRATCH_SIZE: usize = 25;

#[derive(Clone, Default)]
pub struct SyscallEnv {
    pub heap: u32, // Heap pointer (actually unused in Cannon as of [2023-10-18])
    pub preimage_offset: u32,
    pub preimage_key: [u8; 32],
    pub last_hint: Option<Vec<u8>>,
}

impl SyscallEnv {
    pub fn create(state: &State) -> Self {
        SyscallEnv {
            heap: state.heap,
            preimage_key: state.preimage_key,
            preimage_offset: state.preimage_offset,
            last_hint: state.last_hint.clone(),
        }
    }
}

pub struct Env<Fp> {
    pub instruction_counter: u32, // TODO: u32 will not be big enough..
    pub memory: Vec<(u32, Vec<u8>)>,
    pub memory_write_index: Vec<(u32, Vec<u32>)>, // TODO: u32 will not be big enough..
    pub registers: Registers<u32>,
    pub registers_write_index: Registers<u32>, // TODO: u32 will not be big enough..
    pub instruction_pointer: u32,
    pub next_instruction_pointer: u32,
    pub scratch_state_idx: usize,
    pub scratch_state: [Fp; SCRATCH_SIZE],
    pub halt: bool,
    pub syscall_env: SyscallEnv,
    pub preimage_oracle: PreImageOracle,
}

fn fresh_scratch_state<Fp: Field, const N: usize>() -> [Fp; N] {
    array::from_fn(|_| Fp::zero())
}

const KUNIT: usize = 1024; // a kunit of memory is 1024 things (bytes, kilobytes, ...)
const PREFIXES: &str = "KMGTPE"; // prefixes for memory quantities KiB, MiB, GiB, ...

// Create a human-readable string representation of the memory size
fn memory_size(total: usize) -> String {
    if total < KUNIT {
        format!("{total} B")
    } else {
        // Compute the index in the prefixes string above
        let mut idx = 0;
        let mut d = KUNIT;
        let mut n = total / KUNIT;

        while n >= KUNIT {
            d *= KUNIT;
            idx += 1;
            n /= KUNIT;
        }

        let value = total as f64 / d as f64;

        let prefix =
        ////////////////////////////////////////////////////////////////////////////
        // Famous last words: 1023 exabytes ought to be enough for anybody        //
        //                                                                        //
        // Corollary: unwrap() below shouldn't fail                               //
        //                                                                        //
        // The maximum representation for usize corresponds to 16 exabytes anyway //
        ////////////////////////////////////////////////////////////////////////////
            PREFIXES.chars().nth(idx).unwrap();

        format!("{:.1} {}iB", value, prefix)
    }
}

impl<Fp: Field> InterpreterEnv for Env<Fp> {
    type Position = Column;

    fn alloc_scratch(&mut self) -> Self::Position {
        let scratch_idx = self.scratch_state_idx;
        self.scratch_state_idx += 1;
        Column::ScratchState(scratch_idx)
    }

    type Variable = u32;

    fn add_lookup(&mut self, _lookup: interpreter::Lookup<Self::Variable>) {
        // FIXME: Track the lookup values in the environment.
    }

    fn instruction_counter(&self) -> Self::Variable {
        self.instruction_counter
    }

    unsafe fn fetch_register(
        &mut self,
        idx: &Self::Variable,
        output: Self::Position,
    ) -> Self::Variable {
        let res = self.registers[*idx as usize];
        self.write_column(output, res.into());
        res
    }

    unsafe fn push_register(&mut self, idx: &Self::Variable, value: Self::Variable) {
        self.registers[*idx as usize] = value
    }

    unsafe fn fetch_register_access(
        &mut self,
        idx: &Self::Variable,
        output: Self::Position,
    ) -> Self::Variable {
        let res = self.registers_write_index[*idx as usize];
        self.write_column(output, res.into());
        res
    }

    unsafe fn push_register_access(&mut self, idx: &Self::Variable, value: Self::Variable) {
        self.registers_write_index[*idx as usize] = value
    }

    unsafe fn fetch_memory(
        &mut self,
        addr: &Self::Variable,
        output: Self::Position,
    ) -> Self::Variable {
        let page = addr >> PAGE_ADDRESS_SIZE;
        let page_address = (addr & PAGE_ADDRESS_MASK) as usize;
        for (page_index, memory) in self.memory.iter() {
            if *page_index == page {
                let value = memory[page_address];
                self.write_column(output, value.into());
                return value.into();
            }
        }
        panic!("Could not access address")
    }

    unsafe fn push_memory(&mut self, addr: &Self::Variable, value: Self::Variable) {
        let page = addr >> PAGE_ADDRESS_SIZE;
        let page_address = (addr & PAGE_ADDRESS_MASK) as usize;
        for (page_index, memory) in self.memory.iter_mut() {
            if *page_index == page {
                memory[page_address] = value.try_into().expect("push_memory values fit in a u8");
                return;
            }
        }
        panic!("Could not write to address")
    }

    unsafe fn fetch_memory_access(
        &mut self,
        addr: &Self::Variable,
        output: Self::Position,
    ) -> Self::Variable {
        let page = addr >> PAGE_ADDRESS_SIZE;
        let page_address = (addr & PAGE_ADDRESS_MASK) as usize;
        for (page_index, memory_write_index) in self.memory_write_index.iter() {
            if *page_index == page {
                let value = memory_write_index[page_address];
                self.write_column(output, value.into());
                return value;
            }
        }
        panic!("Could not access address")
    }

    unsafe fn push_memory_access(&mut self, addr: &Self::Variable, value: Self::Variable) {
        let page = addr >> PAGE_ADDRESS_SIZE;
        let page_address = (addr & PAGE_ADDRESS_MASK) as usize;
        for (page_index, memory_write_index) in self.memory_write_index.iter_mut() {
            if *page_index == page {
                memory_write_index[page_address] = value;
                return;
            }
        }
        panic!("Could not write to address")
    }

    fn set_instruction_pointer(&mut self, ip: Self::Variable) {
        self.instruction_pointer = ip;
        // Set next instruction pointer?
    }

    fn get_instruction_pointer(&self) -> Self::Variable {
        self.instruction_pointer
    }

    fn constant(x: u32) -> Self::Variable {
        x
    }

    unsafe fn bitmask(
        &mut self,
        x: &Self::Variable,
        highest_bit: u32,
        lowest_bit: u32,
        position: Self::Position,
    ) -> Self::Variable {
        let res = (x >> lowest_bit) & ((1 << (highest_bit - lowest_bit)) - 1);
        self.write_column(position, res.into());
        res
    }

    fn set_halted(&mut self, flag: Self::Variable) {
        if flag == 0 {
            self.halt = false
        } else if flag == 1 {
            self.halt = true
        } else {
            panic!("Bad value for flag in set_halted: {}", flag);
        }
    }
}

impl<Fp: Field> Env<Fp> {
    pub fn create(page_size: usize, state: State, preimage_oracle: PreImageOracle) -> Self {
        let initial_instruction_pointer = state.pc;
        let next_instruction_pointer = state.next_pc;

        let syscall_env = SyscallEnv::create(&state);

        let mut initial_memory: Vec<(u32, Vec<u8>)> = state
            .memory
            .into_iter()
            // Check that the conversion from page data is correct
            .map(|page| (page.index, page.data))
            .collect();

        for (_address, initial_memory) in initial_memory.iter_mut() {
            initial_memory.extend((0..(page_size - initial_memory.len())).map(|_| 0u8));
            assert_eq!(initial_memory.len(), page_size);
        }

        let memory_offsets = initial_memory
            .iter()
            .map(|(offset, _)| *offset)
            .collect::<Vec<_>>();

        let initial_registers = Registers {
            lo: state.lo,
            hi: state.hi,
            general_purpose: state.registers,
        };

        Env {
            instruction_counter: state.step as u32,
            memory: initial_memory.clone(),
            memory_write_index: memory_offsets
                .iter()
                .map(|offset| (*offset, vec![0u32; page_size]))
                .collect(),
            registers: initial_registers.clone(),
            registers_write_index: Registers::default(),
            instruction_pointer: initial_instruction_pointer,
            next_instruction_pointer,
            scratch_state_idx: 0,
            scratch_state: fresh_scratch_state(),
            halt: state.exited,
            syscall_env,
            preimage_oracle,
        }
    }

    pub fn reset_scratch_state(&mut self) {
        self.scratch_state_idx = 0;
        self.scratch_state = fresh_scratch_state();
    }

    pub fn write_column(&mut self, column: Column, value: u64) {
        match column {
            Column::ScratchState(idx) => self.scratch_state[idx] = value.into(),
        }
    }

    pub fn get_memory_direct(&self, addr: u32) -> u8 {
        let page = addr >> PAGE_ADDRESS_SIZE;
        let page_address = (addr & PAGE_ADDRESS_MASK) as usize;
        for (page_index, memory) in self.memory.iter() {
            if *page_index == page {
                return memory[page_address];
            }
        }
        panic!("Could not access address")
    }

    pub fn decode_instruction(&self) -> (Instruction, u32) {
        let instruction = ((self.get_memory_direct(self.instruction_pointer) as u32) << 24)
            | ((self.get_memory_direct(self.instruction_pointer + 1) as u32) << 16)
            | ((self.get_memory_direct(self.instruction_pointer + 2) as u32) << 8)
            | (self.get_memory_direct(self.instruction_pointer + 3) as u32);
        let opcode = {
            match instruction >> 26 {
                0x00 => match instruction & 0x3F {
                    0x00 => Instruction::RType(RTypeInstruction::ShiftLeftLogical),
                    0x02 => Instruction::RType(RTypeInstruction::ShiftRightLogical),
                    0x03 => Instruction::RType(RTypeInstruction::ShiftRightArithmetic),
                    0x04 => Instruction::RType(RTypeInstruction::ShiftLeftLogicalVariable),
                    0x06 => Instruction::RType(RTypeInstruction::ShiftRightLogicalVariable),
                    0x07 => Instruction::RType(RTypeInstruction::ShiftRightArithmeticVariable),
                    0x08 => Instruction::RType(RTypeInstruction::JumpRegister),
                    0x09 => Instruction::RType(RTypeInstruction::JumpAndLinkRegister),
                    0x0a => Instruction::RType(RTypeInstruction::MoveZero),
                    0x0b => Instruction::RType(RTypeInstruction::MoveNonZero),
                    0x0c => match self.registers.general_purpose[2] {
                        4090 => Instruction::RType(RTypeInstruction::SyscallMmap),
                        4045 => {
                            // sysBrk
                            Instruction::RType(RTypeInstruction::SyscallOther)
                        }
                        4120 => {
                            // sysClone
                            Instruction::RType(RTypeInstruction::SyscallOther)
                        }
                        4246 => Instruction::RType(RTypeInstruction::SyscallExitGroup),
                        4003 => match self.registers.general_purpose[4] {
                            interpreter::FD_PREIMAGE_READ => {
                                Instruction::RType(RTypeInstruction::SyscallReadPreimage)
                            }
                            _ => Instruction::RType(RTypeInstruction::SyscallReadOther),
                        },
                        4004 => match self.registers.general_purpose[4] {
                            interpreter::FD_PREIMAGE_WRITE => {
                                Instruction::RType(RTypeInstruction::SyscallWritePreimage)
                            }
                            interpreter::FD_HINT_WRITE => {
                                Instruction::RType(RTypeInstruction::SyscallWriteHint)
                            }
                            _ => Instruction::RType(RTypeInstruction::SyscallWriteOther),
                        },
                        4055 => Instruction::RType(RTypeInstruction::SyscallFcntl),
                        _ => {
                            // NB: This has well-defined behavior. Don't panic!
                            Instruction::RType(RTypeInstruction::SyscallOther)
                        }
                    },
                    0x0f => Instruction::RType(RTypeInstruction::Sync),
                    0x10 => Instruction::RType(RTypeInstruction::MoveFromHi),
                    0x11 => Instruction::RType(RTypeInstruction::MoveToHi),
                    0x12 => Instruction::RType(RTypeInstruction::MoveFromLo),
                    0x13 => Instruction::RType(RTypeInstruction::MoveToLo),
                    0x18 => Instruction::RType(RTypeInstruction::Multiply),
                    0x19 => Instruction::RType(RTypeInstruction::MultiplyUnsigned),
                    0x1a => Instruction::RType(RTypeInstruction::Div),
                    0x1b => Instruction::RType(RTypeInstruction::DivUnsigned),
                    0x20 => Instruction::RType(RTypeInstruction::Add),
                    0x21 => Instruction::RType(RTypeInstruction::AddUnsigned),
                    0x22 => Instruction::RType(RTypeInstruction::Sub),
                    0x23 => Instruction::RType(RTypeInstruction::SubUnsigned),
                    0x24 => Instruction::RType(RTypeInstruction::And),
                    0x25 => Instruction::RType(RTypeInstruction::Or),
                    0x26 => Instruction::RType(RTypeInstruction::Xor),
                    0x2a => Instruction::RType(RTypeInstruction::SetLessThan),
                    0x2b => Instruction::RType(RTypeInstruction::SetLessThanUnsigned),
                    _ => {
                        panic!("Unhandled instruction {:#X}", instruction)
                    }
                },
                0x02 => Instruction::JType(JTypeInstruction::Jump),
                0x03 => Instruction::JType(JTypeInstruction::JumpAndLink),
                0x08 => Instruction::IType(ITypeInstruction::AddImmediate),
                0x09 => Instruction::IType(ITypeInstruction::AddImmediateUnsigned),
                0x0A => Instruction::IType(ITypeInstruction::SetLessThanImmediate),
                0x0B => Instruction::IType(ITypeInstruction::SetLessThanImmediateUnsigned),
                0x0C => Instruction::IType(ITypeInstruction::AndImmediate),
                0x0D => Instruction::IType(ITypeInstruction::OrImmediate),
                0x0E => Instruction::IType(ITypeInstruction::XorImmediate),
                0x0F => Instruction::IType(ITypeInstruction::LoadUpperImmediate),
                0x1C => match instruction & 0x3F {
                    0x02 => Instruction::RType(RTypeInstruction::MultiplyToRegister),
                    0x20 => Instruction::RType(RTypeInstruction::CountLeadingZeros),
                    0x21 => Instruction::RType(RTypeInstruction::CountLeadingOnes),
                    _ => panic!("Unhandled instruction {:#X}", instruction),
                },
                0x20 => Instruction::IType(ITypeInstruction::Load8),
                0x21 => Instruction::IType(ITypeInstruction::Load16),
                0x22 => Instruction::IType(ITypeInstruction::LoadWordLeft),
                0x23 => Instruction::IType(ITypeInstruction::Load32),
                0x24 => Instruction::IType(ITypeInstruction::Load8Unsigned),
                0x25 => Instruction::IType(ITypeInstruction::Load16Unsigned),
                0x26 => Instruction::IType(ITypeInstruction::LoadWordRight),
                0x28 => Instruction::IType(ITypeInstruction::Store8),
                0x29 => Instruction::IType(ITypeInstruction::Store16),
                0x2a => Instruction::IType(ITypeInstruction::StoreWordLeft),
                0x2b => Instruction::IType(ITypeInstruction::Store32),
                0x2e => Instruction::IType(ITypeInstruction::StoreWordRight),
                0x30 => {
                    // Note: This is ll (LoadLinked), but we're only simulating a single processor.
                    Instruction::IType(ITypeInstruction::Load32)
                }
                0x38 => {
                    // Note: This is sc (StoreConditional), but we're only simulating a single processor.
                    Instruction::IType(ITypeInstruction::Store32)
                }
                _ => {
                    panic!("Unhandled instruction {:#X}", instruction)
                }
            }
        };
        (opcode, instruction)
    }

<<<<<<< HEAD
    pub fn step(&mut self, config: VmConfiguration, metadata: &Meta, start: &Start) {
        self.reset_scratch_state();
=======
    pub fn step(&mut self, config: &VmConfiguration, metadata: &Meta, start: &Start) {
>>>>>>> c9ca2e47
        let (opcode, instruction) = self.decode_instruction();
        let instruction_parts: InstructionParts = InstructionParts::decode(instruction);
        debug!("instruction: {:?}", opcode);
        debug!("Instruction hex: {:#010x}", instruction);
        debug!("Instruction: {:#034b}", instruction);
        debug!("Rs: {:#07b}", instruction_parts.rs);
        debug!("Rt: {:#07b}", instruction_parts.rt);
        debug!("Rd: {:#07b}", instruction_parts.rd);
        debug!("Shamt: {:#07b}", instruction_parts.shamt);
        debug!("Funct: {:#08b}", instruction_parts.funct);

        self.pp_info(&config.info_at, metadata, start);

        // Force stops at given iteration
        if self.should_trigger_at(&config.stop_at) {
            self.halt = true;
            return;
        }

        interpreter::interpret_instruction(self, opcode);

        self.instruction_counter += 1;
    }

    fn should_trigger_at(&self, at: &StepFrequency) -> bool {
        let m: u64 = self.instruction_counter as u64;
        match at {
            StepFrequency::Never => false,
            StepFrequency::Always => true,
            StepFrequency::Exactly(n) => *n == m,
            StepFrequency::Every(n) => m % *n == 0,
        }
    }

    // Compute memory usage
    fn memory_usage(&self) -> String {
        let total = self.memory.len() * PAGE_SIZE as usize;
        memory_size(total)
    }

    fn page_address(&self) -> (u32, usize) {
        let address = self.instruction_pointer;
        let page = address >> PAGE_ADDRESS_SIZE;
        let page_address = (address & PAGE_ADDRESS_MASK) as usize;
        (page, page_address)
    }

    fn get_opcode(&mut self) -> Option<u32> {
        let (page_id, page_address) = self.page_address();
        for (page_index, memory) in self.memory.iter() {
            if page_id == *page_index {
                let memory_slice: [u8; 4] = memory[page_address..page_address + 4]
                    .try_into()
                    .expect("Couldn't read 4 bytes at given address");
                return Some(u32::from_be_bytes(memory_slice));
            }
        }
        None
    }

    fn pp_info(&mut self, at: &StepFrequency, meta: &Meta, start: &Start) {
        if self.should_trigger_at(at) {
            let elapsed = start.time.elapsed();
            let step = self.instruction_counter;
            let pc = self.instruction_pointer;

            // Get the 32-bits opcode
            let insn = self.get_opcode().unwrap();

            // Approximate instruction per seconds
            let how_many_steps = step as usize - start.step;
            let ips = how_many_steps as f64 / elapsed.as_secs() as f64;

            let pages = self.memory.len();

            let mem = self.memory_usage();
            let name = meta
                .find_address_symbol(pc)
                .unwrap_or_else(|| "n/a".to_string());

            info!(
                "processing step={} pc={:#010x} insn={:#010x} ips={:.2} page={} mem={} name={}",
                step, pc, insn, ips, pages, mem, name
            );
        }
    }
}

#[cfg(test)]
mod tests {

    use super::*;

    #[test]
    fn test_memory_size() {
        assert_eq!(memory_size(1023_usize), "1023 B");
        assert_eq!(memory_size(1024_usize), "1.0 KiB");
        assert_eq!(memory_size(1024 * 1024_usize), "1.0 MiB");
        assert_eq!(memory_size(2100 * 1024 * 1024_usize), "2.1 GiB");
        assert_eq!(memory_size(std::usize::MAX), "16.0 EiB");
    }
}<|MERGE_RESOLUTION|>--- conflicted
+++ resolved
@@ -425,12 +425,8 @@
         (opcode, instruction)
     }
 
-<<<<<<< HEAD
-    pub fn step(&mut self, config: VmConfiguration, metadata: &Meta, start: &Start) {
+    pub fn step(&mut self, config: &VmConfiguration, metadata: &Meta, start: &Start) {
         self.reset_scratch_state();
-=======
-    pub fn step(&mut self, config: &VmConfiguration, metadata: &Meta, start: &Start) {
->>>>>>> c9ca2e47
         let (opcode, instruction) = self.decode_instruction();
         let instruction_parts: InstructionParts = InstructionParts::decode(instruction);
         debug!("instruction: {:?}", opcode);
