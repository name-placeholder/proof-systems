--- conflicted
+++ resolved
@@ -53,11 +53,8 @@
     pub halt: bool,
     pub syscall_env: SyscallEnv,
     pub preimage_oracle: PreImageOracle,
-<<<<<<< HEAD
     pub preimage: Option<Vec<u8>>,
-=======
     pub keccak_env: Option<KeccakEnv<Fp>>,
->>>>>>> 7fef56ad
 }
 
 fn fresh_scratch_state<Fp: Field, const N: usize>() -> [Fp; N] {
@@ -581,11 +578,8 @@
             halt: state.exited,
             syscall_env,
             preimage_oracle,
-<<<<<<< HEAD
             preimage: None,
-=======
             keccak_env: None,
->>>>>>> 7fef56ad
         }
     }
 
