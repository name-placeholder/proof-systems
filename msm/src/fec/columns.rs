--- conflicted
+++ resolved
@@ -32,69 +32,65 @@
     const COL_N: usize = FEC_N_COLUMNS;
     fn to_column(self) -> Column {
         match self {
-<<<<<<< HEAD
-            FECColumn(j) => Column::Relation(j),
-=======
             FECColumn::XP(i) => {
                 assert!(i < N_LIMBS_LARGE);
-                Column::X(i)
+                Column::Relation(i)
             }
             FECColumn::YP(i) => {
                 assert!(i < N_LIMBS_LARGE);
-                Column::X(N_LIMBS_LARGE + i)
+                Column::Relation(N_LIMBS_LARGE + i)
             }
             FECColumn::XQ(i) => {
                 assert!(i < N_LIMBS_LARGE);
-                Column::X(2 * N_LIMBS_LARGE + i)
+                Column::Relation(2 * N_LIMBS_LARGE + i)
             }
             FECColumn::YQ(i) => {
                 assert!(i < N_LIMBS_LARGE);
-                Column::X(3 * N_LIMBS_LARGE + i)
+                Column::Relation(3 * N_LIMBS_LARGE + i)
             }
             FECColumn::F(i) => {
                 assert!(i < N_LIMBS_LARGE);
-                Column::X(4 * N_LIMBS_LARGE + i)
+                Column::Relation(4 * N_LIMBS_LARGE + i)
             }
             FECColumn::XR(i) => {
                 assert!(i < N_LIMBS_SMALL);
-                Column::X(5 * N_LIMBS_LARGE + i)
+                Column::Relation(5 * N_LIMBS_LARGE + i)
             }
             FECColumn::YR(i) => {
                 assert!(i < N_LIMBS_SMALL);
-                Column::X(5 * N_LIMBS_LARGE + N_LIMBS_SMALL + i)
+                Column::Relation(5 * N_LIMBS_LARGE + N_LIMBS_SMALL + i)
             }
             FECColumn::S(i) => {
                 assert!(i < N_LIMBS_SMALL);
-                Column::X(5 * N_LIMBS_LARGE + 2 * N_LIMBS_SMALL + i)
+                Column::Relation(5 * N_LIMBS_LARGE + 2 * N_LIMBS_SMALL + i)
             }
             FECColumn::Q1(i) => {
                 assert!(i < N_LIMBS_SMALL);
-                Column::X(5 * N_LIMBS_LARGE + 3 * N_LIMBS_SMALL + i)
+                Column::Relation(5 * N_LIMBS_LARGE + 3 * N_LIMBS_SMALL + i)
             }
             FECColumn::Q2(i) => {
                 assert!(i < N_LIMBS_SMALL);
-                Column::X(5 * N_LIMBS_LARGE + 4 * N_LIMBS_SMALL + i)
+                Column::Relation(5 * N_LIMBS_LARGE + 4 * N_LIMBS_SMALL + i)
             }
             FECColumn::Q3(i) => {
                 assert!(i < N_LIMBS_SMALL);
-                Column::X(5 * N_LIMBS_LARGE + 5 * N_LIMBS_SMALL + i)
+                Column::Relation(5 * N_LIMBS_LARGE + 5 * N_LIMBS_SMALL + i)
             }
-            FECColumn::Q1Sign => Column::X(5 * N_LIMBS_LARGE + 6 * N_LIMBS_SMALL),
-            FECColumn::Q2Sign => Column::X(5 * N_LIMBS_LARGE + 6 * N_LIMBS_SMALL + 1),
-            FECColumn::Q3Sign => Column::X(5 * N_LIMBS_LARGE + 6 * N_LIMBS_SMALL + 2),
+            FECColumn::Q1Sign => Column::Relation(5 * N_LIMBS_LARGE + 6 * N_LIMBS_SMALL),
+            FECColumn::Q2Sign => Column::Relation(5 * N_LIMBS_LARGE + 6 * N_LIMBS_SMALL + 1),
+            FECColumn::Q3Sign => Column::Relation(5 * N_LIMBS_LARGE + 6 * N_LIMBS_SMALL + 2),
             FECColumn::Carry1(i) => {
                 assert!(i < 2 * N_LIMBS_SMALL + 2);
-                Column::X(5 * N_LIMBS_LARGE + 6 * N_LIMBS_SMALL + 3 + i)
+                Column::Relation(5 * N_LIMBS_LARGE + 6 * N_LIMBS_SMALL + 3 + i)
             }
             FECColumn::Carry2(i) => {
                 assert!(i < 2 * N_LIMBS_SMALL + 2);
-                Column::X(5 * N_LIMBS_LARGE + 8 * N_LIMBS_SMALL + 5 + i)
+                Column::Relation(5 * N_LIMBS_LARGE + 8 * N_LIMBS_SMALL + 5 + i)
             }
             FECColumn::Carry3(i) => {
                 assert!(i < 2 * N_LIMBS_SMALL + 2);
-                Column::X(5 * N_LIMBS_LARGE + 10 * N_LIMBS_SMALL + 7 + i)
+                Column::Relation(5 * N_LIMBS_LARGE + 10 * N_LIMBS_SMALL + 7 + i)
             }
->>>>>>> 9e56ad99
         }
     }
 }