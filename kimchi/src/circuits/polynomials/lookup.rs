//! This source file implements the arithmetization of plookup constraints
//!
//! Because of our ZK-rows, we can't do the trick in the plookup paper of
//! wrapping around to enforce consistency between the sorted lookup columns.
//!
//! Instead, we arrange the LookupSorted table into columns in a snake-shape.
//!
//! Like so,
//! _   _
//! | | | | |
//! | | | | |
//! |_| |_| |
//!
//! or, imagining the full sorted array is [ s0, ..., s8 ], like
//!
//! s0 s4 s4 s8
//! s1 s3 s5 s7
//! s2 s2 s6 s6
//!
//! So the direction ("increasing" or "decreasing" (relative to LookupTable)
//! is
//! if i % 2 = 0 { Increasing } else { Decreasing }
//!
//! Then, for each i < max_lookups_per_row, if i % 2 = 0, we enforce that the
//! last element of LookupSorted(i) = last element of LookupSorted(i + 1),
//! and if i % 2 = 1, we enforce that the
//! first element of LookupSorted(i) = first element of LookupSorted(i + 1)
//!
//! Overview of the protocol
//! ========================
//! * We have our initial table `lookup_table`, with our desired values listed.
//! * We have the implicit table `lookups(witness)` representing the values looked up in each row
//!   of the witness.
//!   - This table is initially variable-width, where some rows have no lookups, and others have
//!     several.
//!   - We explicitly compute this table, and where the width for a particular row is less than the
//!     maximum width, we insert a 'dummy' lookup value as many times as we need to to give every
//!     row the same number of lookups.
//!   - We'll call this padded table `witness_lookups`.
//! * We want to generate a `sorted_table` that contains every entry from the concatenated table
//! `lookup_table||witness_lookups`, where values are in the same order as `lookup_table`, with all
//! duplicates placed next to each other.
//!   - There's an edge case around duplicate values in the `lookup_table` itself: these should
//!     appear in `sorted_table` at least once each time they appeared in the `lookup_table`.
//!   - This ensures that, for any `beta` and for each `i`, the pair `lookup_table[i] + beta *
//!     lookup_table[i+1]` corresponds to some distinct `j` such that `sorted_table[j] + beta *
//!     sorted_table[j+1]`.
//!   - For all other values of `j`, `sorted_table[j] = sorted_table[j+1]`: since we've dealt with
//!     all of the 'different' pairs corresponding from moving from one value in `lookup_table` to
//!     the next, the only remaining pairs are those corresponding to the duplicates provided by the
//!     lookups in `witness_lookups`.
//!   - For example, if `lookup_table` is `[0, 1, 2, 3, 4, 5]` and `witness_lookups` is
//!     `[0, 0, 0, 2, 2, 4]`, then `sorted_table` is `[0, 0, 0, 0, 1, 2, 2, 2, 3, 4, 4, 5]`, and
//!     the differences are
//!     `[(0, 0), (0, 0), (0, 0), (0, 1), (1, 2), (2, 2), (2, 2), (2, 3), (3, 4), (4, 4), (4, 5)]`.
//!     The entries where the pairs are different are those that match with the `lookup_table`, and
//!     the equal pairs can be paired with the `witness_lookups`. This `sorted_table` is computed
//!     by the `sorted` function.
//! * in order to check the multiset inclusion, we calculate the product over our sorted table:
//!   `gamma * (1 + beta) + sorted_table[i] + beta * sorted_table[i+1]`
//!   - again, when the adjacent terms `sorted_table[i]` and `sorted_table[i+1]` are equal, this
//!     simplifies to `(gamma + sorted_table[i]) * (1 + beta)`
//!   - when they are different, there is some `j` such that it equals `gamma * (1 + beta) +
//!     lookup_table[i] + beta * lookup_table[i+1]`
//!   - using the example above, this becomes
//!     ```ignore
//!         gamma * (1 + beta) + 0 + beta * 0
//!       * gamma * (1 + beta) + 0 + beta * 0
//!       * gamma * (1 + beta) + 0 + beta * 0
//!       * gamma * (1 + beta) + 0 + beta * 1
//!       * gamma * (1 + beta) + 1 + beta * 2
//!       * gamma * (1 + beta) + 2 + beta * 2
//!       * gamma * (1 + beta) + 2 + beta * 2
//!       * gamma * (1 + beta) + 2 + beta * 3
//!       * gamma * (1 + beta) + 3 + beta * 4
//!       * gamma * (1 + beta) + 4 + beta * 4
//!       * gamma * (1 + beta) + 4 + beta * 5
//!     ```
//!     which we can simplify to
//!     ```ignore
//!         (gamma + 0) * (1 + beta)
//!       * (gamma + 0) * (1 + beta)
//!       * (gamma + 0) * (1 + beta)
//!       * gamma * (1 + beta) + 0 + beta * 1
//!       * gamma * (1 + beta) + 1 + beta * 2
//!       * (gamma + 2) * (1 + beta)
//!       * (gamma + 2) * (1 + beta)
//!       * gamma * (1 + beta) + 2 + beta * 3
//!       * gamma * (1 + beta) + 3 + beta * 4
//!       * (gamma + 4) * (1 + beta)
//!       * gamma * (1 + beta) + 4 + beta * 5
//!     ```
//! * because we said before that each pair corresponds to either a pair in the `lookup_table` or a
//!   duplicate from the `witness_table`, the product over the sorted table should equal the
//!   product of `gamma * (1 + beta) + lookup_table[i] + beta * lookup_table[i+1]` multiplied by
//!   the product of `(gamma + witness_table[i]) * (1 + beta)`, since each term individually
//!   cancels out.
//!   - using the example above, the `lookup_table` terms become
//!     ```ignore
//!         gamma * (1 + beta) + 0 + beta * 1
//!       * gamma * (1 + beta) + 1 + beta * 2
//!       * gamma * (1 + beta) + 2 + beta * 3
//!       * gamma * (1 + beta) + 3 + beta * 4
//!       * gamma * (1 + beta) + 4 + beta * 5
//!     ```
//!     and the `witness_table` terms become
//!     ```ignore
//!         (gamma + 0) * (1 + beta)
//!       * (gamma + 0) * (1 + beta)
//!       * (gamma + 0) * (1 + beta)
//!       * (gamma + 2) * (1 + beta)
//!       * (gamma + 2) * (1 + beta)
//!       * (gamma + 4) * (1 + beta)
//!     ```
//!
//! There is some nuance around table lengths; for example, notice that `witness_table` need not be
//! the same length as `lookup_table` (and indeed is not in our implementation, due to multiple
//! lookups per row), and that `sorted_table` will always be longer than `lookup_table`, which is
//! where we require 'snakifying' to check consistency. Happily, we don't have to perform
//! snakifying on `witness_table`, because its contribution above only uses a single term rather
//! than a pair of terms.

use crate::{
    circuits::{
        expr::{prologue::*, Column, ConstantExpr},
        gate::{CircuitGate, CurrOrNext, JointLookupSpec, LocalPosition, LookupInfo, LookupsUsed},
        wires::COLUMNS,
    },
    error::ProofError,
};
use ark_ff::{FftField, Field, One, Zero};
use ark_poly::{Evaluations, Radix2EvaluationDomain as D};
use o1_utils::field_helpers::i32_to_field;
use rand::Rng;
use serde::{Deserialize, Serialize};
use serde_with::serde_as;
use std::collections::HashMap;
use CurrOrNext::*;

/// Number of constraints produced by the argument.
pub const CONSTRAINTS: u32 = 7;

<<<<<<< HEAD
// TODO: Update for multiple tables
fn single_lookup<F: FftField>(s: &SingleLookup<F>) -> E<F> {
    // Combine the linear combination.
    s.value
        .iter()
        .map(|(c, pos)| {
            E::literal(*c)
                * E::Cell(Variable {
                    col: Column::Witness(pos.column),
                    row: pos.row,
                })
        })
        .fold(E::zero(), |acc, e| acc + e)
}

fn joint_lookup<F: FftField>(j: &JointLookup<F>, max_joint_size: u32) -> E<F> {
    // The domain-separation term, used to ensure that a lookup against a given table cannot
    // retrieve a value for some other table.
    let table_id_contribution = {
        let table_id: F = i32_to_field(j.table_id);
        // Here, we use `joint_combiner^max_joint_size` rather than incrementing the powers of the
        // `joint_combiner` in the table value calculation below. This ensures that we can avoid
        // using higher powers of the `joint_combiner` when we have only one table with a
        // `table_id` of 0.
        E::constant(
            ConstantExpr::JointCombiner.pow(max_joint_size as u64)
                * ConstantExpr::Literal(table_id),
        )
    };
    j.entry
        .iter()
        .enumerate()
        .map(|(i, s)| E::constant(ConstantExpr::JointCombiner.pow(i as u64)) * single_lookup(s))
        .fold(E::zero(), |acc, x| acc + x)
        + table_id_contribution
}

=======
>>>>>>> e1ef7ec4
struct AdjacentPairs<A, I: Iterator<Item = A>> {
    prev_second_component: Option<A>,
    i: I,
}

impl<A: Copy, I: Iterator<Item = A>> Iterator for AdjacentPairs<A, I> {
    type Item = (A, A);

    fn next(&mut self) -> Option<(A, A)> {
        match self.prev_second_component {
            Some(x) => match self.i.next() {
                None => None,
                Some(y) => {
                    self.prev_second_component = Some(y);
                    Some((x, y))
                }
            },
            None => {
                let x = self.i.next();
                let y = self.i.next();
                match (x, y) {
                    (None, _) | (_, None) => None,
                    (Some(x), Some(y)) => {
                        self.prev_second_component = Some(y);
                        Some((x, y))
                    }
                }
            }
        }
    }
}

fn adjacent_pairs<A: Copy, I: Iterator<Item = A>>(i: I) -> AdjacentPairs<A, I> {
    AdjacentPairs {
        i,
        prev_second_component: None,
    }
}

/// The number of random values to append to columns for zero-knowledge.
pub const ZK_ROWS: usize = 3;

/// Pad with zeroes and then add 3 random elements in the last two
/// rows for zero knowledge.
pub fn zk_patch<R: Rng + ?Sized, F: FftField>(
    mut e: Vec<F>,
    d: D<F>,
    rng: &mut R,
) -> Evaluations<F, D<F>> {
    let n = d.size as usize;
    let k = e.len();
    assert!(k <= n - ZK_ROWS);
    e.extend((0..((n - ZK_ROWS) - k)).map(|_| F::zero()));
    e.extend((0..ZK_ROWS).map(|_| F::rand(rng)));
    Evaluations::<F, D<F>>::from_vec_and_domain(e, d)
}

/// Configuration for the lookup constraint.
/// These values are independent of the choice of lookup values.
#[serde_as]
#[derive(Clone, Serialize, Deserialize, Debug)]
pub struct LookupConfiguration<F: FftField> {
    /// The kind of lookups used
    pub lookup_used: LookupsUsed,

    /// The maximum number of lookups per row
    pub max_lookups_per_row: usize,
    /// The maximum number of elements in a vector lookup
    pub max_joint_size: u32,

    #[serde_as(as = "Vec<o1_utils::serialization::SerdeAs>")]
    /// A placeholder value that is known to appear in the lookup table.
    /// This is used to pad the lookups to `max_lookups_per_row` when fewer lookups are used in a
    /// particular row, so that we can treat each row uniformly as having the same number of
    /// lookups.
    pub dummy_lookup_value: Vec<F>,
}

/// Checks that all the lookup constraints are satisfied.
#[allow(clippy::too_many_arguments)]
pub fn verify<F: FftField, I: Iterator<Item = F>, G: Fn() -> I>(
    dummy_lookup_value: F,
    lookup_table: G,
    lookup_table_entries: usize,
    d1: D<F>,
    gates: &[CircuitGate<F>],
    witness: &[Vec<F>; COLUMNS],
    joint_combiner: F,
    table_id_combiner: F,
    sorted: &[Evaluations<F, D<F>>],
) {
    sorted
        .iter()
        .for_each(|s| assert_eq!(d1.size, s.domain().size));
    let n = d1.size as usize;
    let lookup_rows = n - ZK_ROWS - 1;

    // Check that the (desnakified) sorted table is
    // 1. Sorted
    // 2. Adjacent pairs agree on the final overlap point
    // 3. Multiset-equal to the set lookups||table

    // Check agreement on overlaps
    for i in 0..sorted.len() - 1 {
        let pos = if i % 2 == 0 { lookup_rows } else { 0 };
        assert_eq!(sorted[i][pos], sorted[i + 1][pos]);
    }

    // Check sorting
    let mut sorted_joined: Vec<F> = Vec::with_capacity((lookup_rows + 1) * sorted.len());
    for (i, s) in sorted.iter().enumerate() {
        let es = s.evals.iter().take(lookup_rows + 1);
        if i % 2 == 0 {
            sorted_joined.extend(es)
        } else {
            sorted_joined.extend(es.rev())
        }
    }

    let mut s_index = 0;
    for t in lookup_table().take(lookup_table_entries) {
        while s_index < sorted_joined.len() && sorted_joined[s_index] == t {
            s_index += 1;
        }
    }
    assert_eq!(s_index, sorted_joined.len());

    let lookup_info = LookupInfo::<F>::create();
    let by_row = lookup_info.by_row(gates);

    // Compute lookups||table and check multiset equality
    let sorted_counts: HashMap<F, usize> = {
        let mut counts = HashMap::new();
        for (i, s) in sorted.iter().enumerate() {
            if i % 2 == 0 {
                for x in s.evals.iter().take(lookup_rows) {
                    *counts.entry(*x).or_insert(0) += 1
                }
            } else {
                for x in s.evals.iter().skip(1).take(lookup_rows) {
                    *counts.entry(*x).or_insert(0) += 1
                }
            }
        }
        counts
    };

    let mut all_lookups: HashMap<F, usize> = HashMap::new();
    lookup_table()
        .take(lookup_rows)
        .for_each(|t| *all_lookups.entry(t).or_insert(0) += 1);
    for (i, spec) in by_row.iter().take(lookup_rows).enumerate() {
        let eval = |pos: LocalPosition| -> F {
            let row = match pos.row {
                Curr => i,
                Next => i + 1,
            };
            witness[pos.column][row]
        };
        for joint_lookup in spec.iter() {
            let joint_lookup_evaluation =
                joint_lookup.evaluate(joint_combiner, table_id_combiner, &eval);
            *all_lookups.entry(joint_lookup_evaluation).or_insert(0) += 1
        }

        *all_lookups.entry(dummy_lookup_value).or_insert(0) += lookup_info.max_per_row - spec.len()
    }

    assert_eq!(
        all_lookups.iter().fold(0, |acc, (_, v)| acc + v),
        sorted_counts.iter().fold(0, |acc, (_, v)| acc + v)
    );

    for (k, v) in all_lookups.iter() {
        let s = sorted_counts.get(k).unwrap_or(&0);
        if v != s {
            panic!("For {}:\nall_lookups    = {}\nsorted_lookups = {}", k, v, s);
        }
    }
    for (k, s) in sorted_counts.iter() {
        let v = all_lookups.get(k).unwrap_or(&0);
        if v != s {
            panic!("For {}:\nall_lookups    = {}\nsorted_lookups = {}", k, v, s);
        }
    }
}

pub trait Entry {
    type Field: Field;
    type Params;

    fn evaluate(
        p: &Self::Params,
        j: &JointLookupSpec<Self::Field>,
        witness: &[Vec<Self::Field>; COLUMNS],
        row: usize,
    ) -> Self;
}

#[derive(Clone, Copy, Debug, PartialEq, Eq, Hash, PartialOrd, Ord)]
pub struct CombinedEntry<F>(pub F);
impl<F: Field> Entry for CombinedEntry<F> {
    type Field = F;
    type Params = (F, F);

    fn evaluate(
<<<<<<< HEAD
        (joint_combiner, table_id_combiner): &(F, F),
        j: &JointLookup<F>,
=======
        joint_combiner: &F,
        j: &JointLookupSpec<F>,
>>>>>>> e1ef7ec4
        witness: &[Vec<F>; COLUMNS],
        row: usize,
    ) -> CombinedEntry<F> {
        let eval = |pos: LocalPosition| -> F {
            let row = match pos.row {
                Curr => row,
                Next => row + 1,
            };
            witness[pos.column][row]
        };

        CombinedEntry(j.evaluate(*joint_combiner, *table_id_combiner, &eval))
    }
}

#[derive(Clone, Debug, PartialEq, Eq, Hash, PartialOrd, Ord)]
pub struct UncombinedEntry<F>(pub Vec<F>);

impl<F: Field> Entry for UncombinedEntry<F> {
    type Field = F;
    type Params = ();

    fn evaluate(
        _: &(),
        j: &JointLookupSpec<F>,
        witness: &[Vec<F>; COLUMNS],
        row: usize,
    ) -> UncombinedEntry<F> {
        let eval = |pos: LocalPosition| -> F {
            let row = match pos.row {
                Curr => row,
                Next => row + 1,
            };
            witness[pos.column][row]
        };

        UncombinedEntry(j.entry.iter().map(|s| s.evaluate(&eval)).collect())
    }
}

/// Computes the sorted lookup tables required by the lookup argument.
pub fn sorted<
    F: FftField,
    E: Entry<Field = F> + Eq + std::hash::Hash + Clone,
    I: Iterator<Item = E>,
    G: Fn() -> I,
>(
    dummy_lookup_value: E,
    lookup_table: G,
    d1: D<F>,
    gates: &[CircuitGate<F>],
    witness: &[Vec<F>; COLUMNS],
    params: E::Params,
) -> Result<Vec<Vec<E>>, ProofError> {
    // We pad the lookups so that it is as if we lookup exactly
    // `max_lookups_per_row` in every row.

    let n = d1.size as usize;
    let mut counts: HashMap<E, usize> = HashMap::new();

    let lookup_rows = n - ZK_ROWS - 1;
    let lookup_info = LookupInfo::<F>::create();
    let by_row = lookup_info.by_row(gates);
    let max_lookups_per_row = lookup_info.max_per_row;

    for t in lookup_table().take(lookup_rows) {
        // Don't multiply-count duplicate values in the table, or they'll be duplicated for each
        // duplicate!
        // E.g. A value duplicated in the table 3 times would be entered into the sorted array 3
        // times at its first occurrence, then a further 2 times as each duplicate is encountered.
        counts.entry(t).or_insert(1);
    }

    for (i, row) in by_row.iter().enumerate().take(lookup_rows) {
        let spec = row;
        let padding = max_lookups_per_row - spec.len();
        for joint_lookup in spec.iter() {
            let joint_lookup_evaluation = E::evaluate(
                &params,
                joint_lookup,
                witness,
                i,
            );
            match counts.get_mut(&joint_lookup_evaluation) {
                None => return Err(ProofError::ValueNotInTable),
                Some(count) => *count += 1,
            }
        }
        *counts.entry(dummy_lookup_value.clone()).or_insert(0) += padding;
    }

    let sorted = {
        let mut sorted: Vec<Vec<E>> =
            vec![Vec::with_capacity(lookup_rows + 1); max_lookups_per_row + 1];

        let mut i = 0;
        for t in lookup_table().take(lookup_rows) {
            let t_count = match counts.get_mut(&t) {
                None => panic!("Value has disappeared from count table"),
                Some(x) => {
                    let res = *x;
                    // Reset the count, any duplicate values should only appear once from now on.
                    *x = 1;
                    res
                }
            };
            for j in 0..t_count {
                let idx = i + j;
                let col = idx / lookup_rows;
                sorted[col].push(t.clone());
            }
            i += t_count;
        }

        for i in 0..max_lookups_per_row {
            let end_val = sorted[i + 1][0].clone();
            sorted[i].push(end_val);
        }

        // snake-ify (see top comment)
        for s in sorted.iter_mut().skip(1).step_by(2) {
            s.reverse();
        }

        sorted
    };

    Ok(sorted)
}

/// Computes the aggregation polynomial for maximum n lookups per row, whose kth entry is the product of terms
///
///  (gamma(1 + beta) + t_i + beta t_{i+1}) \prod_{0 <= j < n} ( (1 + beta) (gamma + f_{i,j}) )
/// -------------------------------------------------------------------------------------------
///  \prod_{0 <= j < n+1} (gamma(1 + beta) + s_{i,j} + beta s_{i+1,j})
///
/// for i < k.
///
/// t_i is the ith entry in the table, f_{i, j} is the jth lookup in the ith row of the witness
///
/// for every instance of a value in t_i and f_{i,j}, there is an instance of the same value in s_{i,j}
/// s_{i,j} is sorted in the same order as t_i, increasing along the 'snake-shape'
///
/// whenever the same value is in s_{i,j} and s_{i+1,j}, that term in the denominator product becomes
/// (1 + beta) (gamma + s_{i,j})
/// this will cancel with the corresponding looked-up value in the witness (1 + beta) (gamma + f_{i,j})
///
/// whenever the values s_{i,j} and s_{i+1,j} differ, that term in the denominator product will cancel with some matching
/// (gamma(1 + beta) + t_{i'} + beta t_{i'+1})
/// because the sorting is the same in s and t.
/// there will be exactly the same number of these as the number of values in t if f only contains values from t.
///
/// after multiplying all of the values, all of the terms will have cancelled if s is a sorting of f and t, and the final term will be 1
/// because of the random choice of beta and gamma, there is negligible probability that the terms will cancel if s is not a sorting of f and t
#[allow(clippy::too_many_arguments)]
pub fn aggregation<R: Rng + ?Sized, F: FftField, I: Iterator<Item = F>>(
    dummy_lookup_value: F,
    lookup_table: I,
    d1: D<F>,
    gates: &[CircuitGate<F>],
    witness: &[Vec<F>; COLUMNS],
    joint_combiner: F,
    table_id_combiner: F,
    beta: F,
    gamma: F,
    sorted: &[Evaluations<F, D<F>>],
    rng: &mut R,
) -> Result<Evaluations<F, D<F>>, ProofError> {
    let n = d1.size as usize;
    let lookup_rows = n - ZK_ROWS - 1;
    let beta1 = F::one() + beta;
    let gammabeta1 = gamma * beta1;
    let mut lookup_aggreg = vec![F::one()];

    lookup_aggreg.extend((0..lookup_rows).map(|row| {
        sorted
            .iter()
            .enumerate()
            .map(|(i, s)| {
                let (i1, i2) = if i % 2 == 0 {
                    (row, row + 1)
                } else {
                    (row + 1, row)
                };
                gammabeta1 + s[i1] + beta * s[i2]
            })
            .fold(F::one(), |acc, x| acc * x)
    }));
    ark_ff::fields::batch_inversion::<F>(&mut lookup_aggreg[1..]);

    let lookup_info = LookupInfo::<F>::create();
    let max_lookups_per_row = lookup_info.max_per_row;

    let complements_with_beta_term = {
        let mut v = vec![F::one()];
        let x = gamma + dummy_lookup_value;
        for i in 1..(max_lookups_per_row + 1) {
            v.push(v[i - 1] * x)
        }

        let beta1_per_row = beta1.pow(&[max_lookups_per_row as u64]);
        v.iter_mut().for_each(|x| *x *= beta1_per_row);

        v
    };

    adjacent_pairs(lookup_table)
        .take(lookup_rows)
        .zip(lookup_info.by_row(gates))
        .enumerate()
        .for_each(|(i, ((t0, t1), spec))| {
            let f_chunk = {
                let eval = |pos: LocalPosition| -> F {
                    let row = match pos.row {
                        Curr => i,
                        Next => i + 1,
                    };
                    witness[pos.column][row]
                };

                let padding = complements_with_beta_term[max_lookups_per_row - spec.len()];

                // This recomputes `joint_lookup.evaluate` on all the rows, which
                // is also computed in `sorted`. It should pretty cheap relative to
                // the whole cost of the prover, and saves us
                // `max_lookups_per_row (=4) * n` field elements of
                // memory.
                spec.iter().fold(padding, |acc, j| {
                    acc * (gamma + j.evaluate(joint_combiner, table_id_combiner, &eval))
                })
            };

            // At this point, lookup_aggreg[i + 1] contains 1/s_chunk
            // f_chunk / s_chunk
            lookup_aggreg[i + 1] *= f_chunk;
            // f_chunk * t_chunk / s_chunk
            lookup_aggreg[i + 1] *= gammabeta1 + t0 + beta * t1;
            let prev = lookup_aggreg[i];
            // prev * f_chunk * t_chunk / s_chunk
            lookup_aggreg[i + 1] *= prev;
        });

    Ok(zk_patch(lookup_aggreg, d1, rng))
}

/// Specifies the lookup constraints as expressions.
pub fn constraints<F: FftField>(configuration: &LookupConfiguration<F>, d1: D<F>) -> Vec<E<F>> {
    // Something important to keep in mind is that the last 2 rows of
    // all columns will have random values in them to maintain zero-knowledge.
    //
    // Another important thing to note is that there are no lookups permitted
    // in the 3rd to last row.
    //
    // This is because computing the lookup-product requires
    // num_lookup_rows + 1
    // rows, so we need to have
    // num_lookup_rows + 1 = n - 2 (the last 2 being reserved for the zero-knowledge random
    // values) and thus
    //
    // num_lookup_rows = n - 3
    let lookup_info = LookupInfo::<F>::create();

    let column = |col: Column| E::cell(col, Curr);

    let lookup_indicator = lookup_info
        .kinds
        .iter()
        .enumerate()
        .map(|(i, _)| column(Column::LookupKindIndex(i)))
        .fold(E::zero(), |acc: E<F>, x| acc + x);

    let one: E<F> = E::one();
    let non_lookup_indcator = one - lookup_indicator;

    let dummy_lookup: ConstantExpr<F> = configuration
        .dummy_lookup_value
        .iter()
        .rev()
        .fold(ConstantExpr::zero(), |acc, x| {
            ConstantExpr::JointCombiner * acc + ConstantExpr::Literal(*x)
        });

    let complements_with_beta_term: Vec<ConstantExpr<F>> = {
        let mut v = vec![ConstantExpr::one()];
        let x = ConstantExpr::Gamma + dummy_lookup;
        for i in 1..(lookup_info.max_per_row + 1) {
            v.push(v[i - 1].clone() * x.clone())
        }

        let beta1_per_row: ConstantExpr<F> =
            (ConstantExpr::one() + ConstantExpr::Beta).pow(lookup_info.max_per_row as u64);
        v.iter()
            .map(|x| x.clone() * beta1_per_row.clone())
            .collect()
    };

    let eval = |pos: LocalPosition| witness(pos.column, pos.row);

    // This is set up so that on rows that have lookups, chunk will be equal
    // to the product over all lookups `f` in that row of `gamma + f`
    // and
    // on non-lookup rows, will be equal to 1.
    let f_term = |spec: &Vec<JointLookupSpec<_>>| {
        assert!(spec.len() <= lookup_info.max_per_row);
        let padding = complements_with_beta_term[lookup_info.max_per_row - spec.len()].clone();

        spec.iter()
            .map(|j| {
<<<<<<< HEAD
                E::Constant(ConstantExpr::Gamma) + joint_lookup(j, configuration.max_joint_size)
=======
                E::Constant(ConstantExpr::Gamma)
                    + j.evaluate(E::constant(ConstantExpr::JointCombiner), &eval)
>>>>>>> e1ef7ec4
            })
            .fold(E::Constant(padding), |acc: E<F>, x| acc * x)
    };
    let f_chunk = lookup_info
        .kinds
        .iter()
        .enumerate()
        .map(|(i, spec)| column(Column::LookupKindIndex(i)) * f_term(spec))
        .fold(non_lookup_indcator * f_term(&vec![]), |acc, x| acc + x);
    let gammabeta1 =
        || E::<F>::Constant(ConstantExpr::Gamma * (ConstantExpr::Beta + ConstantExpr::one()));
    let ft_chunk = f_chunk
        * (gammabeta1()
            + E::cell(Column::LookupTable, Curr)
            + E::beta() * E::cell(Column::LookupTable, Next));

    let num_rows = d1.size as usize;

    let num_lookup_rows = num_rows - ZK_ROWS - 1;

    // Because of our ZK-rows, we can't do the trick in the plookup paper of
    // wrapping around to enforce consistency between the sorted lookup columns.
    //
    // Instead, we arrange the LookupSorted table into columns in a snake-shape.
    //
    // Like so,
    //    _   _
    // | | | | |
    // | | | | |
    // |_| |_| |
    //
    // or, imagining the full sorted array is [ s0, ..., s8 ], like
    //
    // s0 s4 s4 s8
    // s1 s3 s5 s7
    // s2 s2 s6 s6
    //
    // So the direction ("increasing" or "decreasing" (relative to LookupTable)
    // is
    // if i % 2 = 0 { Increasing } else { Decreasing }
    //
    // Then, for each i < max_lookups_per_row, if i % 2 = 0, we enforce that the
    // last element of LookupSorted(i) = last element of LookupSorted(i + 1),
    // and if i % 2 = 1, we enforce that the
    // first element of LookupSorted(i) = first element of LookupSorted(i + 1)

    let s_chunk = (0..(lookup_info.max_per_row + 1))
        .map(|i| {
            let (s1, s2) = if i % 2 == 0 {
                (Curr, Next)
            } else {
                (Next, Curr)
            };

            gammabeta1()
                + E::cell(Column::LookupSorted(i), s1)
                + E::beta() * E::cell(Column::LookupSorted(i), s2)
        })
        .fold(E::one(), |acc: E<F>, x| acc * x);

    let compatibility_checks: Vec<_> = (0..lookup_info.max_per_row)
        .map(|i| {
            let first_or_last = if i % 2 == 0 {
                // Check compatibility of the last elements
                num_lookup_rows
            } else {
                // Check compatibility of the first elements
                0
            };
            E::UnnormalizedLagrangeBasis(first_or_last)
                * (column(Column::LookupSorted(i)) - column(Column::LookupSorted(i + 1)))
        })
        .collect();

    let aggreg_equation = E::cell(Column::LookupAggreg, Next) * s_chunk
        - E::cell(Column::LookupAggreg, Curr) * ft_chunk;

    /*
        aggreg.next =
        aggreg.curr
        * f_chunk
        * (gammabeta1 + index.lookup_tables[0][i] + beta * index.lookup_tables[0][i+1];)
        / (\prod_i (gammabeta1 + lookup_sorted_i.curr + beta * lookup_sorted_i.next))

        rearranging,

        aggreg.next
        * (\prod_i (gammabeta1 + lookup_sorted_i.curr + beta * lookup_sorted_i.next))
        =
        aggreg.curr
        * f_chunk
        * (gammabeta1 + index.lookup_tables[0][i] + beta * index.lookup_tables[0][i+1];)

    */

    let mut res = vec![
        E::VanishesOnLast4Rows * aggreg_equation,
        E::UnnormalizedLagrangeBasis(0) * (E::cell(Column::LookupAggreg, Curr) - E::one()),
        // Check that the 3rd to last row (index = num_rows - 3), which
        // contains the full product, equals 1
        E::UnnormalizedLagrangeBasis(num_lookup_rows)
            * (E::cell(Column::LookupAggreg, Curr) - E::one()),
    ];
    res.extend(compatibility_checks);
    res
}<|MERGE_RESOLUTION|>--- conflicted
+++ resolved
@@ -130,7 +130,6 @@
 };
 use ark_ff::{FftField, Field, One, Zero};
 use ark_poly::{Evaluations, Radix2EvaluationDomain as D};
-use o1_utils::field_helpers::i32_to_field;
 use rand::Rng;
 use serde::{Deserialize, Serialize};
 use serde_with::serde_as;
@@ -140,46 +139,6 @@
 /// Number of constraints produced by the argument.
 pub const CONSTRAINTS: u32 = 7;
 
-<<<<<<< HEAD
-// TODO: Update for multiple tables
-fn single_lookup<F: FftField>(s: &SingleLookup<F>) -> E<F> {
-    // Combine the linear combination.
-    s.value
-        .iter()
-        .map(|(c, pos)| {
-            E::literal(*c)
-                * E::Cell(Variable {
-                    col: Column::Witness(pos.column),
-                    row: pos.row,
-                })
-        })
-        .fold(E::zero(), |acc, e| acc + e)
-}
-
-fn joint_lookup<F: FftField>(j: &JointLookup<F>, max_joint_size: u32) -> E<F> {
-    // The domain-separation term, used to ensure that a lookup against a given table cannot
-    // retrieve a value for some other table.
-    let table_id_contribution = {
-        let table_id: F = i32_to_field(j.table_id);
-        // Here, we use `joint_combiner^max_joint_size` rather than incrementing the powers of the
-        // `joint_combiner` in the table value calculation below. This ensures that we can avoid
-        // using higher powers of the `joint_combiner` when we have only one table with a
-        // `table_id` of 0.
-        E::constant(
-            ConstantExpr::JointCombiner.pow(max_joint_size as u64)
-                * ConstantExpr::Literal(table_id),
-        )
-    };
-    j.entry
-        .iter()
-        .enumerate()
-        .map(|(i, s)| E::constant(ConstantExpr::JointCombiner.pow(i as u64)) * single_lookup(s))
-        .fold(E::zero(), |acc, x| acc + x)
-        + table_id_contribution
-}
-
-=======
->>>>>>> e1ef7ec4
 struct AdjacentPairs<A, I: Iterator<Item = A>> {
     prev_second_component: Option<A>,
     i: I,
@@ -267,8 +226,8 @@
     d1: D<F>,
     gates: &[CircuitGate<F>],
     witness: &[Vec<F>; COLUMNS],
-    joint_combiner: F,
-    table_id_combiner: F,
+    joint_combiner: &F,
+    table_id_combiner: &F,
     sorted: &[Evaluations<F, D<F>>],
 ) {
     sorted
@@ -386,13 +345,8 @@
     type Params = (F, F);
 
     fn evaluate(
-<<<<<<< HEAD
         (joint_combiner, table_id_combiner): &(F, F),
-        j: &JointLookup<F>,
-=======
-        joint_combiner: &F,
         j: &JointLookupSpec<F>,
->>>>>>> e1ef7ec4
         witness: &[Vec<F>; COLUMNS],
         row: usize,
     ) -> CombinedEntry<F> {
@@ -404,7 +358,7 @@
             witness[pos.column][row]
         };
 
-        CombinedEntry(j.evaluate(*joint_combiner, *table_id_combiner, &eval))
+        CombinedEntry(j.evaluate(joint_combiner, table_id_combiner, &eval))
     }
 }
 
@@ -470,12 +424,7 @@
         let spec = row;
         let padding = max_lookups_per_row - spec.len();
         for joint_lookup in spec.iter() {
-            let joint_lookup_evaluation = E::evaluate(
-                &params,
-                joint_lookup,
-                witness,
-                i,
-            );
+            let joint_lookup_evaluation = E::evaluate(&params, joint_lookup, witness, i);
             match counts.get_mut(&joint_lookup_evaluation) {
                 None => return Err(ProofError::ValueNotInTable),
                 Some(count) => *count += 1,
@@ -554,8 +503,8 @@
     d1: D<F>,
     gates: &[CircuitGate<F>],
     witness: &[Vec<F>; COLUMNS],
-    joint_combiner: F,
-    table_id_combiner: F,
+    joint_combiner: &F,
+    table_id_combiner: &F,
     beta: F,
     gamma: F,
     sorted: &[Evaluations<F, D<F>>],
@@ -698,15 +647,15 @@
     let f_term = |spec: &Vec<JointLookupSpec<_>>| {
         assert!(spec.len() <= lookup_info.max_per_row);
         let padding = complements_with_beta_term[lookup_info.max_per_row - spec.len()].clone();
+        let joint_combiner = E::constant(ConstantExpr::JointCombiner);
+        let table_id_combiner = joint_combiner
+            .clone()
+            .pow(configuration.max_joint_size.into());
 
         spec.iter()
             .map(|j| {
-<<<<<<< HEAD
-                E::Constant(ConstantExpr::Gamma) + joint_lookup(j, configuration.max_joint_size)
-=======
                 E::Constant(ConstantExpr::Gamma)
-                    + j.evaluate(E::constant(ConstantExpr::JointCombiner), &eval)
->>>>>>> e1ef7ec4
+                    + j.evaluate(&joint_combiner, &table_id_combiner, &eval)
             })
             .fold(E::Constant(padding), |acc: E<F>, x| acc * x)
     };
