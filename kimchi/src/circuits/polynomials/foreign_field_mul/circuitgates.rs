///```text
<<<<<<< HEAD
/// Foreign field multiplication circuit gates for native field $F_n$ and
/// foreign field $F_f$, where $F_n$ is the generic type parameter `F` in code below
/// and the foreign field modulus $f$ is store in the constraint system (`cs.formod_field_modulus`).
=======
/// Foreign field multiplication circuit gates
>>>>>>> e06f95cb
///
/// These circuit gates are used to constrain that
///
///     left_input * right_input = quotient * foreign_modulus + remainder
///
/// For more details please see https://hackmd.io/37M7qiTaSIKaZjCC5OnM1w?view
/// and apply this mapping to the variable names.
///
///     left_input0 => a0  right_input0 => b0  quotient0 => q0  remainder0 => r0
///     left_input1 => a1  right_input1 => b1  quotient1 => q1  remainder1 => r1
///     left_input2 => a2  right_input2 => b2  quotient2 => q2  remainder2 => r2
///
///     product_mid0 => p10    product_mid1_0 => p100    product_mid1_1 => p111
///     carry0       => v0     carry1_0       => v10     carry1_1       => v11
///
/// Inputs:
///   * foreign_modulus        := foreign field modulus (currently stored in constraint system)
///   * left_input $~\in F_f$  := left foreign field element multiplicand
///   * right_input $~\in F_f$ := right foreign field element multiplicand
///
///   N.b. the native field modulus is obtainable from F, the native field's trait bound below.
///
/// Witness:
///   * quotient $~\in F_f$  := foreign field quotient
///   * remainder $~\in F_f$ := foreign field remainder
///   * carry0               := two bit carry
///   * carry1_0             := low 88 bits of carry1
///   * carry1_1             := high 3 bits of carry1
///
/// Layout:
///
///   Row(s) | Gate              | Witness
///      0-3 | multi-range-check | left_input multiplicand
///      4-7 | multi-range-check | right_input multiplicand
///     8-11 | multi-range-check | quotient
///    12-15 | multi-range-check | remainder
///    16-19 | multi-range-check | product_mid0, product_mid1_0, carry1_0
///       20 | ForeignFieldMul   | (see below)
///       21 | Zero              | (see below)
///
/// The last two rows are layed out like this.
///
///             Curr                    Next
///   Columns | ForeignFieldMul       | Zero
///         0 | left_input0    (copy) | quotient1       (copy)
///         1 | left_input1    (copy) | quotient2       (copy)
///         2 | left_input2    (copy) | 2^9 * carry1_1  (plookup)
///         3 | right_input0   (copy) | 2^8 * quotient2 (plookup)
///         4 | right_input1   (copy) | remainder0      (copy)
///         5 | right_input2   (copy) | remainder1      (copy)
///         6 | quotient0      (copy) | remainder2      (copy)
///         7 | product_mid0          | (unused)
///         8 | product_mid1_0        | (unused)
///         9 | product_mid1_1        | (unused)
///        10 | carry0                | (unused)
///        11 | carry1_0              | (unused)
///        12 | carry1_1              | (unused)
///        13 | (unused)              | (unused)
///        14 | (unused)              | (unused)
///
use std::marker::PhantomData;

use ark_ff::FftField;

use crate::circuits::{
    argument::{Argument, ArgumentType},
    expr::{constraints::crumb, witness_curr, witness_next, ConstantExpr, E},
    gate::GateType,
};

/// ForeignFieldMul0
///    Rows: Curr + Next
#[derive(Default)]
pub struct ForeignFieldMul<F>(PhantomData<F>);

impl<F> Argument<F> for ForeignFieldMul<F>
where
    F: FftField,
{
    const ARGUMENT_TYPE: ArgumentType = ArgumentType::Gate(GateType::ForeignFieldMul);
    const CONSTRAINTS: u32 = 7;

    ///   | col | `ForeignFieldMul`   | `Zero`           |
    ///   | --- | ------------------- | ---------------- |
    ///   |   0 | `a_low` (copy)      | `a_top` (copy)   |
    ///   |   1 | `b_low` (copy)      | `b_top` (copy)   |
    ///   |   2 | `wit_sft` (look)    | `a_mid` (copy)   |
    ///   |   3 | `quo_sft` (look)    | `b_mid` (copy)   |
    ///   |   4 | `quo_top` (copy)    | `rem_top` (copy) |
    ///   |   5 | `quo_mid` (copy)    | `rem_mid` (copy) |
    ///   |   6 | `quo_low` (copy)    | `rem_low` (copy) |
    ///   |   7 | `mul_mid_top_carry` |                  |
    ///   |   8 | `mul_mid_top_limb`  |                  |
    ///   |   9 | `mul_mid_low`       |                  |
    ///   |  10 | `wit_top_carry`     |                  |
    ///   |  11 | `wit_top_limb`      |                  |
    ///   |  12 | `wit_low`           |                  |
    ///   |  13 |                     |                  |
    ///   |  14 |                     |                  |
    fn constraints() -> Vec<E<F>> {
<<<<<<< HEAD
        // WITNESS VALUES
        // witness values from the current and next rows according to the layout

        // -> define top, middle and lower limbs of the foreign field element `a`
        let a_top = witness_next(0);
        let a_mid = witness_next(2);
        let a_low = witness_curr(0);

        // -> define top, middle and lower limbs of the foreign field element `b`
        let b_top = witness_next(1);
        let b_mid = witness_next(3);
        let b_low = witness_curr(1);

        // -> define top, middle and lower limbs of the quotient and remainder
        let quo_top = witness_curr(4);
        let quo_mid = witness_curr(5);
        let quo_low = witness_curr(6);
        let rem_top = witness_next(4);
        let rem_mid = witness_next(5);
        let rem_low = witness_next(6);

        // -> define shifted values of the quotient and witness values
        let wit_sft = witness_curr(2);
        let quo_sft = witness_curr(3);

        // -> define decomposition values of the intermediate multiplication
        let mul_mid_top_carry = witness_curr(7);
        let mul_mid_top_limb = witness_curr(8);
        let mul_mid_low = witness_curr(9);

        // -> define witness values for the zero sum
        let wit_top_carry = witness_curr(10);
        let wit_top_limb = witness_curr(11);
        let wit_low = witness_curr(12);

        // AUXILIARY DEFINITIONS

        let mut constraints = vec![];

        // powers of 2 for range constraints
=======
        // Columns | Curr           | Next
        // -|-|-
        //       0 | left_input0    | quotient1
        //       1 | left_input1    | quotient2
        //       2 | left_input2    | 2^9 * carry1_1
        //       3 | right_input0   | 2^8 * quotient2
        //       4 | right_input1   | remainder0
        //       5 | right_input2   | remainder1
        //       6 | quotient0      | remainder2
        //       7 | product_mid0   | (unused)
        //       8 | product_mid1_0 | (unused)
        //       9 | product_mid1_1 | (unused)
        //      10 | carry0         | (unused)
        //      11 | carry1_0       | (unused)
        //      12 | carry1_1       | (unused)

        // Load the Curr row variables into well-named variables
        let left_input0 = witness_curr(0);
        let left_input1 = witness_curr(1);
        let left_input2 = witness_curr(2);
        let right_input0 = witness_curr(3);
        let right_input2 = witness_curr(4);
        let right_input1 = witness_curr(5);
        let quotient0 = witness_curr(6);
        let product_mid0 = witness_curr(7);
        let product_mid1_0 = witness_curr(8);
        let product_mid1_1 = witness_curr(9);
        let carry0 = witness_curr(10);
        let carry1_0 = witness_curr(11);
        let carry1_1 = witness_curr(12);

        // Load the Next row variables into well-named variables
        let quotient1 = witness_next(0);
        let quotient2 = witness_next(1);
        let carry1_1_shift = witness_next(2);
        let quotient2_shift = witness_next(3);
        let remainder0 = witness_next(4);
        let remainder1 = witness_next(5);
        let remainder2 = witness_next(6);

        let mut constraints = vec![];

        // Helpers
>>>>>>> e06f95cb
        let eight = E::from(8);
        let two_to_8 = E::from(256);
        let two_to_9 = E::from(512);
        let two_to_88 = E::from(2).pow(88);
        let two_to_176 = two_to_88.clone().pow(2);

<<<<<<< HEAD
        // negated foreign field modulus in 3 limbs: top, middle and lower
        let neg_formod_top = -E::constant(ConstantExpr::ForeignFieldModulus(2));
        let neg_formod_mid = -E::constant(ConstantExpr::ForeignFieldModulus(1));
        let neg_formod_low = -E::constant(ConstantExpr::ForeignFieldModulus(0));

        // intermediate products for readability of the constraints
        //    p0 := a0 * b0 - q0 * f0
        //    p1 := a0 * b1 + a1 * b0 - q0 * f1 - q1 * f0
        //    p2 := a0 * b2 + a2 * b0 + a1 * b1 - q0 * f2 - q2 * f0 - q1 * f1
        let mul_low = a_low.clone() * b_low.clone() + quo_low.clone() * neg_formod_low.clone();
        let mul_mid = a_low.clone() * b_mid.clone()
            + a_mid.clone() * b_low.clone()
            + quo_low.clone() * neg_formod_mid.clone()
            + quo_mid.clone() * neg_formod_low.clone();
        let mul_top = a_low.clone() * b_top.clone()
            + a_top.clone() * b_low.clone()
            + a_mid.clone() * b_mid.clone()
            + quo_low.clone() * neg_formod_top.clone()
            + quo_top.clone() * neg_formod_low.clone()
            + quo_mid.clone() * neg_formod_mid.clone();

        // GATE CONSTRAINTS

        // 1) Constrain decomposition of middle intermediate product
        // p11 = 2^88 * p111 + p110
        // p1 = 2^88 * p11 + p10
        // 2^88 * (2^88 * cw(10) + cw(9)) + cw(7) = nw(0) * cw(0) + nw(4) * nw(5) - nw(1) * f1 - nw(6) * f0
        let mul_mid_top = two_to_88.clone() * mul_mid_top_carry.clone() + mul_mid_top_limb.clone();
        let mul_mid_sum = two_to_88.clone() * mul_mid_top + mul_mid_low.clone();
        constraints.push(mul_mid - mul_mid_sum.clone());

        // 2) Constrain carry witness value $v_0 \in [0, 2^2)$
        constraints.push(crumb(&wit_low.clone()));

        // 3) Constrain intermediate product fragment $p_{111} \in [0, 2^2)$
        constraints.push(crumb(&mul_mid_top_carry.clone()));

        // 4) Constrain $v_11$ value
        constraints.push(wit_sft - two_to_9 * wit_top_carry.clone());

        // 5) Constrain shifted $carry_0$ witness value to prove $u_0$'s leading bits are zero
        //    2^176 * carry0 = p0 - remainder0 + 2^88 ( product_mid0 - remainder1 )
        //    2^176 * wc(11) = p0 + 2^88 * wc(7) - wc(4) - 2^88 * wc(5)
        let zero_low =
            mul_low - rem_low.clone() + two_to_88.clone() * (mul_mid_low.clone() - rem_mid.clone());
        constraints.push(zero_low - two_to_176 * wit_low.clone());

        // 6) Constraint shifted $v_1$ witness value to prove $u_1$'s bits are zero
        //    Let $v_1 = v_{10} + 2^{3} *  v_{11}$
        //    Check 2^88 * v1 = 2^88 * p111 + p110 + p2 - r2 + v0
        let wit_top = wit_top_limb.clone() + eight * wit_top_carry;
        let zero_top = wit_low + mul_mid_sum + mul_top.clone() - rem_top.clone();
        constraints.push(zero_top - two_to_88 * wit_top);

        // 7) Check zero prefix of quotient
        constraints.push(quo_sft - two_to_8 * quo_low);

        // The remaining constraints on next columns 2 and 3 are plookup constraints
=======
        // Foreign field modulus
        let foreign_modulus0 = E::constant(ConstantExpr::ForeignFieldModulus(0));
        let foreign_modulus1 = E::constant(ConstantExpr::ForeignFieldModulus(1));
        let foreign_modulus2 = E::constant(ConstantExpr::ForeignFieldModulus(1));

        // 0) Define intermediate products for readability
        //    product_low := left_input0 * right_input0 - quotient0 * foreign_modulus0
        //    product_mid := left_input0 * right_input1 + left_input1 * right_input0
        //                   - quotient0 * foreign_modulus1 - quotient1 * foreign_modulus0
        //    product_hi := left_input0 * right_input2 + left_input2 * right_input0 + left_input1 * right_input1
        //                  - quotient0 * foreign_modulus2 - quotient2 * foreign_modulus0 - quotient1 * foreign_modulus1

        let product_low = left_input0.clone() * right_input0.clone()
            - quotient0.clone() * foreign_modulus0.clone();
        let product_mid = left_input0.clone() * right_input1.clone()
            + left_input1.clone() * right_input0.clone()
            - quotient0.clone() * foreign_modulus1.clone()
            - quotient1.clone() * foreign_modulus0.clone();
        let product_hi =
            left_input0 * right_input2 + left_input2 * right_input0 + left_input1 * right_input1
                - quotient0 * foreign_modulus2
                - quotient2.clone() * foreign_modulus0
                - quotient1 * foreign_modulus1;

        // 1) Constrain decomposition of middle intermediate product
        //    * product_mid_prefix = 2^88 * product_mid1_1 + product_mid1_0
        //    * product_mid_sum = 2^88 * p11 + product_mid0
        //    * 2^88 * product_mid_prefix + product_mid0  = product_mid
        let product_mid_prefix = two_to_88.clone() * product_mid1_1.clone() + product_mid1_0;
        let product_mid_sum = two_to_88.clone() * product_mid_prefix + product_mid0.clone();
        constraints.push(product_mid - product_mid_sum.clone());

        // 2) Constrain carry witness value `carry0` $~\in [0, 2^2)$
        constraints.push(crumb(&carry0));

        // 3) Constrain intermediate product fragment `product_mid1_1` $~\in [0, 2^2)$
        constraints.push(crumb(&product_mid1_1));

        // 4) Constrain `carry1_1` value
        constraints.push(carry1_1_shift - two_to_9 * carry1_1.clone());

        // 5) Constrain shifted `carry0` witness value to prove $u_0$'s leading bits are zero
        //    For details on $u_0$ and why this is valid, please see this design document section:
        //        https://hackmd.io/37M7qiTaSIKaZjCC5OnM1w?view#Intermediate-products
        //
        //    2^176 * carry0 = product_low - remainder0 + 2^88 ( product_mid0 - remainder1)
        let low_half = product_low - remainder0 + two_to_88.clone() * (product_mid0 - remainder1);
        constraints.push(low_half - two_to_176 * carry0.clone());

        // 6) Constrain the shifted `carry1` witness value to prove $u_1$'s bits are zero
        //    For details on $u_1$ and why this is valid, please see this design document section:
        //        https://hackmd.io/37M7qiTaSIKaZjCC5OnM1w?view#Intermediate-products
        //
        //    Let `carry_1` $~=~$ `carry1_0` $~+ 2^{3} *~$ `carry1_1`
        //    Check 2^88 * v1 = 2^88 * product_mid1_1 + product_mid1_0 + product_hi - remainder2 + carry0
        let carry1_sum = carry1_0 + eight * carry1_1;
        let up_half = carry0 + product_mid_sum + product_hi - remainder2;
        constraints.push(up_half - two_to_88 * carry1_sum);

        // 7) Check zero prefix of quotient2
        constraints.push(two_to_8 * quotient2 - quotient2_shift);
>>>>>>> e06f95cb

        // 8-9) Plookups on the Next row @ columns 2 and 3
        constraints
    }
}<|MERGE_RESOLUTION|>--- conflicted
+++ resolved
@@ -1,11 +1,4 @@
-///```text
-<<<<<<< HEAD
-/// Foreign field multiplication circuit gates for native field $F_n$ and
-/// foreign field $F_f$, where $F_n$ is the generic type parameter `F` in code below
-/// and the foreign field modulus $f$ is store in the constraint system (`cs.formod_field_modulus`).
-=======
 /// Foreign field multiplication circuit gates
->>>>>>> e06f95cb
 ///
 /// These circuit gates are used to constrain that
 ///
@@ -14,12 +7,17 @@
 /// For more details please see https://hackmd.io/37M7qiTaSIKaZjCC5OnM1w?view
 /// and apply this mapping to the variable names.
 ///
-///     left_input0 => a0  right_input0 => b0  quotient0 => q0  remainder0 => r0
-///     left_input1 => a1  right_input1 => b1  quotient1 => q1  remainder1 => r1
-///     left_input2 => a2  right_input2 => b2  quotient2 => q2  remainder2 => r2
-///
-///     product_mid0 => p10    product_mid1_0 => p100    product_mid1_1 => p111
-///     carry0       => v0     carry1_0       => v10     carry1_1       => v11
+/// The ideas behind this naming is:
+/// - when a variable is split into 3 limbs we use: hi, mid, lo (where high is the most significant)
+/// - when a variable is split in 2 halves we use: top, bottom  (where top is the most significant)
+/// - when the bits of a variable are split in a limb string and some extra bits we use: limb, extra (where extra is the most significant)
+///
+///     left_input_hi  => a2  right_input_hi  => b2  quotient_hi  => q2  remainder_hi  => r2
+///     left_input_mid => a1  right_input_mid => b1  quotient_mid => q1  remainder_mid => r1
+///     left_input_lo  => a0  right_input_lo  => b0  quotient_lo  => q0  remainder_lo  => r0
+///
+///     product_mid_bottom => p10  product_mid_top_limb => p110  product_mid_top_extra => p111
+///     carry_bottom       => v0   carry_top_limb       => v10   carry_top_extra => v11
 ///
 /// Inputs:
 ///   * foreign_modulus        := foreign field modulus (currently stored in constraint system)
@@ -31,9 +29,9 @@
 /// Witness:
 ///   * quotient $~\in F_f$  := foreign field quotient
 ///   * remainder $~\in F_f$ := foreign field remainder
-///   * carry0               := two bit carry
-///   * carry1_0             := low 88 bits of carry1
-///   * carry1_1             := high 3 bits of carry1
+///   * carry_bottom         := a two bit carry
+///   * carry_top_limb       := low 88 bits of carry_top
+///   * carry_top_extra      := high 3 bits of carry_top
 ///
 /// Layout:
 ///
@@ -42,30 +40,29 @@
 ///      4-7 | multi-range-check | right_input multiplicand
 ///     8-11 | multi-range-check | quotient
 ///    12-15 | multi-range-check | remainder
-///    16-19 | multi-range-check | product_mid0, product_mid1_0, carry1_0
+///    16-19 | multi-range-check | product_mid_bottom, product_mid_top_limb, carry_top_limb
 ///       20 | ForeignFieldMul   | (see below)
 ///       21 | Zero              | (see below)
 ///
 /// The last two rows are layed out like this.
 ///
-///             Curr                    Next
-///   Columns | ForeignFieldMul       | Zero
-///         0 | left_input0    (copy) | quotient1       (copy)
-///         1 | left_input1    (copy) | quotient2       (copy)
-///         2 | left_input2    (copy) | 2^9 * carry1_1  (plookup)
-///         3 | right_input0   (copy) | 2^8 * quotient2 (plookup)
-///         4 | right_input1   (copy) | remainder0      (copy)
-///         5 | right_input2   (copy) | remainder1      (copy)
-///         6 | quotient0      (copy) | remainder2      (copy)
-///         7 | product_mid0          | (unused)
-///         8 | product_mid1_0        | (unused)
-///         9 | product_mid1_1        | (unused)
-///        10 | carry0                | (unused)
-///        11 | carry1_0              | (unused)
-///        12 | carry1_1              | (unused)
-///        13 | (unused)              | (unused)
-///        14 | (unused)              | (unused)
-///
+///    | col | `ForeignFieldMul`       | `Zero`                   |
+///    | --- | ----------------------- | ------------------------ |
+///    |   0 | `left_input_hi`  (copy) | `left_input_mid`  (copy) |
+///    |   1 | `right_input_lo` (copy) | `right_input_mid` (copy) |
+///    |   2 | `carry_shift`    (look) | `left_input_lo`   (copy) |
+///    |   3 | `quotient_shift` (look) | `right_input_lo`  (copy) |
+///    |   4 | `quotient_hi`    (copy) | `remainder_hi`    (copy) |
+///    |   5 | `quotient_mid`   (copy) | `remainder_mid`   (copy) |
+///    |   6 | `quotient_lo`    (copy) | `remainder_lo`    (copy) |
+///    |   7 | `product_mid_top_extra` |                          |
+///    |   8 | `product_mid_top_limb`  |                          |
+///    |   9 | `product_mid_bottom`    |                          |
+///    |  10 | `carry_top_extra`       |                          |
+///    |  11 | `carry_top_limb`        |                          |
+///    |  12 | `carry_bottom`          |                          |
+///    |  13 |                         |                          |
+///    |  14 |                         |                          |
 use std::marker::PhantomData;
 
 use ark_ff::FftField;
@@ -88,240 +85,142 @@
     const ARGUMENT_TYPE: ArgumentType = ArgumentType::Gate(GateType::ForeignFieldMul);
     const CONSTRAINTS: u32 = 7;
 
-    ///   | col | `ForeignFieldMul`   | `Zero`           |
-    ///   | --- | ------------------- | ---------------- |
-    ///   |   0 | `a_low` (copy)      | `a_top` (copy)   |
-    ///   |   1 | `b_low` (copy)      | `b_top` (copy)   |
-    ///   |   2 | `wit_sft` (look)    | `a_mid` (copy)   |
-    ///   |   3 | `quo_sft` (look)    | `b_mid` (copy)   |
-    ///   |   4 | `quo_top` (copy)    | `rem_top` (copy) |
-    ///   |   5 | `quo_mid` (copy)    | `rem_mid` (copy) |
-    ///   |   6 | `quo_low` (copy)    | `rem_low` (copy) |
-    ///   |   7 | `mul_mid_top_carry` |                  |
-    ///   |   8 | `mul_mid_top_limb`  |                  |
-    ///   |   9 | `mul_mid_low`       |                  |
-    ///   |  10 | `wit_top_carry`     |                  |
-    ///   |  11 | `wit_top_limb`      |                  |
-    ///   |  12 | `wit_low`           |                  |
-    ///   |  13 |                     |                  |
-    ///   |  14 |                     |                  |
     fn constraints() -> Vec<E<F>> {
-<<<<<<< HEAD
         // WITNESS VALUES
         // witness values from the current and next rows according to the layout
 
         // -> define top, middle and lower limbs of the foreign field element `a`
-        let a_top = witness_next(0);
-        let a_mid = witness_next(2);
-        let a_low = witness_curr(0);
+        let left_input_hi = witness_next(0);
+        let left_input_mid = witness_next(2);
+        let left_input_lo = witness_curr(0);
 
         // -> define top, middle and lower limbs of the foreign field element `b`
-        let b_top = witness_next(1);
-        let b_mid = witness_next(3);
-        let b_low = witness_curr(1);
+        let right_input_hi = witness_next(1);
+        let right_input_mid = witness_next(3);
+        let right_input_lo = witness_curr(1);
 
         // -> define top, middle and lower limbs of the quotient and remainder
-        let quo_top = witness_curr(4);
-        let quo_mid = witness_curr(5);
-        let quo_low = witness_curr(6);
-        let rem_top = witness_next(4);
-        let rem_mid = witness_next(5);
-        let rem_low = witness_next(6);
+        let quotient_hi = witness_curr(4);
+        let quotient_mid = witness_curr(5);
+        let quotient_lo = witness_curr(6);
+        let remainder_hi = witness_next(4);
+        let remainder_mid = witness_next(5);
+        let remainder_lo = witness_next(6);
 
         // -> define shifted values of the quotient and witness values
-        let wit_sft = witness_curr(2);
-        let quo_sft = witness_curr(3);
+        let carry_shift = witness_curr(2);
+        let quotient_shift = witness_curr(3);
 
         // -> define decomposition values of the intermediate multiplication
-        let mul_mid_top_carry = witness_curr(7);
-        let mul_mid_top_limb = witness_curr(8);
-        let mul_mid_low = witness_curr(9);
+        let product_mid_top_extra = witness_curr(7);
+        let product_mid_top_limb = witness_curr(8);
+        let product_mid_bottom = witness_curr(9);
 
         // -> define witness values for the zero sum
-        let wit_top_carry = witness_curr(10);
-        let wit_top_limb = witness_curr(11);
-        let wit_low = witness_curr(12);
-
-        // AUXILIARY DEFINITIONS
+        let carry_top_extra = witness_curr(10);
+        let carry_top_limb = witness_curr(11);
+        let carry_bottom = witness_curr(12);
+
+        // HELPERS
 
         let mut constraints = vec![];
 
         // powers of 2 for range constraints
-=======
-        // Columns | Curr           | Next
-        // -|-|-
-        //       0 | left_input0    | quotient1
-        //       1 | left_input1    | quotient2
-        //       2 | left_input2    | 2^9 * carry1_1
-        //       3 | right_input0   | 2^8 * quotient2
-        //       4 | right_input1   | remainder0
-        //       5 | right_input2   | remainder1
-        //       6 | quotient0      | remainder2
-        //       7 | product_mid0   | (unused)
-        //       8 | product_mid1_0 | (unused)
-        //       9 | product_mid1_1 | (unused)
-        //      10 | carry0         | (unused)
-        //      11 | carry1_0       | (unused)
-        //      12 | carry1_1       | (unused)
-
-        // Load the Curr row variables into well-named variables
-        let left_input0 = witness_curr(0);
-        let left_input1 = witness_curr(1);
-        let left_input2 = witness_curr(2);
-        let right_input0 = witness_curr(3);
-        let right_input2 = witness_curr(4);
-        let right_input1 = witness_curr(5);
-        let quotient0 = witness_curr(6);
-        let product_mid0 = witness_curr(7);
-        let product_mid1_0 = witness_curr(8);
-        let product_mid1_1 = witness_curr(9);
-        let carry0 = witness_curr(10);
-        let carry1_0 = witness_curr(11);
-        let carry1_1 = witness_curr(12);
-
-        // Load the Next row variables into well-named variables
-        let quotient1 = witness_next(0);
-        let quotient2 = witness_next(1);
-        let carry1_1_shift = witness_next(2);
-        let quotient2_shift = witness_next(3);
-        let remainder0 = witness_next(4);
-        let remainder1 = witness_next(5);
-        let remainder2 = witness_next(6);
-
-        let mut constraints = vec![];
-
-        // Helpers
->>>>>>> e06f95cb
         let eight = E::from(8);
         let two_to_8 = E::from(256);
         let two_to_9 = E::from(512);
         let two_to_88 = E::from(2).pow(88);
-        let two_to_176 = two_to_88.clone().pow(2);
-
-<<<<<<< HEAD
-        // negated foreign field modulus in 3 limbs: top, middle and lower
-        let neg_formod_top = -E::constant(ConstantExpr::ForeignFieldModulus(2));
-        let neg_formod_mid = -E::constant(ConstantExpr::ForeignFieldModulus(1));
-        let neg_formod_low = -E::constant(ConstantExpr::ForeignFieldModulus(0));
-
-        // intermediate products for readability of the constraints
-        //    p0 := a0 * b0 - q0 * f0
-        //    p1 := a0 * b1 + a1 * b0 - q0 * f1 - q1 * f0
-        //    p2 := a0 * b2 + a2 * b0 + a1 * b1 - q0 * f2 - q2 * f0 - q1 * f1
-        let mul_low = a_low.clone() * b_low.clone() + quo_low.clone() * neg_formod_low.clone();
-        let mul_mid = a_low.clone() * b_mid.clone()
-            + a_mid.clone() * b_low.clone()
-            + quo_low.clone() * neg_formod_mid.clone()
-            + quo_mid.clone() * neg_formod_low.clone();
-        let mul_top = a_low.clone() * b_top.clone()
-            + a_top.clone() * b_low.clone()
-            + a_mid.clone() * b_mid.clone()
-            + quo_low.clone() * neg_formod_top.clone()
-            + quo_top.clone() * neg_formod_low.clone()
-            + quo_mid.clone() * neg_formod_mid.clone();
+        let two_to_176 = E::from(2).pow(176);
+
+        // negated foreign field modulus in 3 limbs: high, middle and low
+        let neg_foreign_mod_hi = -E::constant(ConstantExpr::ForeignFieldModulus(2));
+        let neg_foreign_mod_mid = -E::constant(ConstantExpr::ForeignFieldModulus(1));
+        let neg_foreign_mod_lo = -E::constant(ConstantExpr::ForeignFieldModulus(0));
+
+        // intermediate products for better readability of the constraints
+        //
+        //               p0 := a0 * b0 - q0 * f0
+        //  <=>  product_lo := left_input_lo * right_input_lo - quotient_lo * foreign_mod_lo
+        //
+        //               p1 := a0 * b1 + a1 * b0 - q0 * f1 - q1 * f0
+        //  <=> product_mid := left_input_lo * right_input_mid + left_input_mid * right_input_lo
+        //                   - quotient_lo * foreign_mod_mid - quotient_mid * foreign_mod_lo
+        //
+        //               p2 := a0 * b2 + a2 * b0 + a1 * b1 - q0 * f2 - q2 * f0 - q1 * f1
+        //  <=>  product_hi := left_input_lo * right_input_hi + left_input_hi * right_input_lo + left_input_mid * right_input_mid
+        //                  - quotient_lo * foreign_mod_hi - quotient_hi * foreign_mod_lo - quotient_mid * foreign_mod_mid
+        //
+        let product_lo = left_input_lo.clone() * right_input_lo.clone()
+            + quotient_lo.clone() * neg_foreign_mod_lo.clone();
+        let product_mid = left_input_lo.clone() * right_input_mid.clone()
+            + left_input_mid.clone() * right_input_lo.clone()
+            + quotient_lo.clone() * neg_foreign_mod_mid.clone()
+            + quotient_mid.clone() * neg_foreign_mod_lo.clone();
+        let product_hi = left_input_lo * right_input_hi
+            + left_input_hi * right_input_lo
+            + left_input_mid * right_input_mid
+            + quotient_lo * neg_foreign_mod_hi
+            + quotient_hi.clone() * neg_foreign_mod_lo
+            + quotient_mid * neg_foreign_mod_mid;
 
         // GATE CONSTRAINTS
 
         // 1) Constrain decomposition of middle intermediate product
-        // p11 = 2^88 * p111 + p110
-        // p1 = 2^88 * p11 + p10
-        // 2^88 * (2^88 * cw(10) + cw(9)) + cw(7) = nw(0) * cw(0) + nw(4) * nw(5) - nw(1) * f1 - nw(6) * f0
-        let mul_mid_top = two_to_88.clone() * mul_mid_top_carry.clone() + mul_mid_top_limb.clone();
-        let mul_mid_sum = two_to_88.clone() * mul_mid_top + mul_mid_low.clone();
-        constraints.push(mul_mid - mul_mid_sum.clone());
-
-        // 2) Constrain carry witness value $v_0 \in [0, 2^2)$
-        constraints.push(crumb(&wit_low.clone()));
-
-        // 3) Constrain intermediate product fragment $p_{111} \in [0, 2^2)$
-        constraints.push(crumb(&mul_mid_top_carry.clone()));
-
-        // 4) Constrain $v_11$ value
-        constraints.push(wit_sft - two_to_9 * wit_top_carry.clone());
-
-        // 5) Constrain shifted $carry_0$ witness value to prove $u_0$'s leading bits are zero
-        //    2^176 * carry0 = p0 - remainder0 + 2^88 ( product_mid0 - remainder1 )
-        //    2^176 * wc(11) = p0 + 2^88 * wc(7) - wc(4) - 2^88 * wc(5)
-        let zero_low =
-            mul_low - rem_low.clone() + two_to_88.clone() * (mul_mid_low.clone() - rem_mid.clone());
-        constraints.push(zero_low - two_to_176 * wit_low.clone());
-
-        // 6) Constraint shifted $v_1$ witness value to prove $u_1$'s bits are zero
-        //    Let $v_1 = v_{10} + 2^{3} *  v_{11}$
-        //    Check 2^88 * v1 = 2^88 * p111 + p110 + p2 - r2 + v0
-        let wit_top = wit_top_limb.clone() + eight * wit_top_carry;
-        let zero_top = wit_low + mul_mid_sum + mul_top.clone() - rem_top.clone();
-        constraints.push(zero_top - two_to_88 * wit_top);
-
-        // 7) Check zero prefix of quotient
-        constraints.push(quo_sft - two_to_8 * quo_low);
-
-        // The remaining constraints on next columns 2 and 3 are plookup constraints
-=======
-        // Foreign field modulus
-        let foreign_modulus0 = E::constant(ConstantExpr::ForeignFieldModulus(0));
-        let foreign_modulus1 = E::constant(ConstantExpr::ForeignFieldModulus(1));
-        let foreign_modulus2 = E::constant(ConstantExpr::ForeignFieldModulus(1));
-
-        // 0) Define intermediate products for readability
-        //    product_low := left_input0 * right_input0 - quotient0 * foreign_modulus0
-        //    product_mid := left_input0 * right_input1 + left_input1 * right_input0
-        //                   - quotient0 * foreign_modulus1 - quotient1 * foreign_modulus0
-        //    product_hi := left_input0 * right_input2 + left_input2 * right_input0 + left_input1 * right_input1
-        //                  - quotient0 * foreign_modulus2 - quotient2 * foreign_modulus0 - quotient1 * foreign_modulus1
-
-        let product_low = left_input0.clone() * right_input0.clone()
-            - quotient0.clone() * foreign_modulus0.clone();
-        let product_mid = left_input0.clone() * right_input1.clone()
-            + left_input1.clone() * right_input0.clone()
-            - quotient0.clone() * foreign_modulus1.clone()
-            - quotient1.clone() * foreign_modulus0.clone();
-        let product_hi =
-            left_input0 * right_input2 + left_input2 * right_input0 + left_input1 * right_input1
-                - quotient0 * foreign_modulus2
-                - quotient2.clone() * foreign_modulus0
-                - quotient1 * foreign_modulus1;
-
-        // 1) Constrain decomposition of middle intermediate product
-        //    * product_mid_prefix = 2^88 * product_mid1_1 + product_mid1_0
-        //    * product_mid_sum = 2^88 * p11 + product_mid0
-        //    * 2^88 * product_mid_prefix + product_mid0  = product_mid
-        let product_mid_prefix = two_to_88.clone() * product_mid1_1.clone() + product_mid1_0;
-        let product_mid_sum = two_to_88.clone() * product_mid_prefix + product_mid0.clone();
-        constraints.push(product_mid - product_mid_sum.clone());
-
-        // 2) Constrain carry witness value `carry0` $~\in [0, 2^2)$
-        constraints.push(crumb(&carry0));
-
-        // 3) Constrain intermediate product fragment `product_mid1_1` $~\in [0, 2^2)$
-        constraints.push(crumb(&product_mid1_1));
-
-        // 4) Constrain `carry1_1` value
-        constraints.push(carry1_1_shift - two_to_9 * carry1_1.clone());
-
-        // 5) Constrain shifted `carry0` witness value to prove $u_0$'s leading bits are zero
-        //    For details on $u_0$ and why this is valid, please see this design document section:
+        //
+        //                p11 = 2^88 * p111 + p110
+        //                p1' = 2^88 * p11 + p10
+        //                 p1 = p1'
+        //                   <=>
+        //    product_mid_top = 2^88 * product_mid_top_extra + product_mid_top_limb
+        //    product_mid_sum = 2^88 * product_mid_top + product_mid_bottom
+        //    product_mid_sum = product_mid
+        //                   <=>
+        //    product_mid = 2^88 * (  2^88 * product_mid_top_extra + product_mid_top_limb ) + product_mid_bottom
+        //
+        let product_mid_top =
+            two_to_88.clone() * product_mid_top_extra.clone() + product_mid_top_limb;
+        let product_mid_sum =
+            two_to_88.clone() * product_mid_top.clone() + product_mid_bottom.clone();
+        constraints.push(product_mid - product_mid_sum);
+
+        // 2) Constrain carry witness value `carry_bottom` $~\in [0, 2^2)$
+        constraints.push(crumb(&carry_bottom));
+
+        // 3) Constrain intermediate product fragment `product_mid_top_extra` $~\in [0, 2^2)$
+        constraints.push(crumb(&product_mid_top_extra));
+
+        // 4) Constrain `carry_shift` comes from shifting 9 bits the `carry_top_extra` value
+        constraints.push(carry_shift - two_to_9 * carry_top_extra.clone());
+
+        // 5) Check zero prefix of quotient, meaning that `quotient_shift` comes from shifting 8 bits the `quotient_hi` value
+        constraints.push(quotient_shift - two_to_8 * quotient_hi);
+
+        // 6) Constrain `carry_bottom` witness value to prove `zero_bottom`'s least significant bits are zero
+        //    For details on `zero_bottom` ($u_0$) and why this is valid, please see this design document section:
         //        https://hackmd.io/37M7qiTaSIKaZjCC5OnM1w?view#Intermediate-products
         //
-        //    2^176 * carry0 = product_low - remainder0 + 2^88 ( product_mid0 - remainder1)
-        let low_half = product_low - remainder0 + two_to_88.clone() * (product_mid0 - remainder1);
-        constraints.push(low_half - two_to_176 * carry0.clone());
-
-        // 6) Constrain the shifted `carry1` witness value to prove $u_1$'s bits are zero
-        //    For details on $u_1$ and why this is valid, please see this design document section:
+        //                  2^176 * v_0 = u_0         = p0 - r0 + 2^88 (p10 - r1)
+        //    <=>  2^176 * carry_bottom = zero_bottom = product_lo - remainder_lo + 2^88 ( product_mid_bottom - remainder_mid )
+        //
+        let zero_bottom =
+            product_lo - remainder_lo + two_to_88.clone() * (product_mid_bottom - remainder_mid);
+        constraints.push(zero_bottom - two_to_176 * carry_bottom.clone());
+
+        // 7) Constraint `carry_top` to prove `zero_top`'s bits are zero
+        //    For details on `zero_top` ($u_1$) and why this is valid, please see this design document section:
         //        https://hackmd.io/37M7qiTaSIKaZjCC5OnM1w?view#Intermediate-products
         //
-        //    Let `carry_1` $~=~$ `carry1_0` $~+ 2^{3} *~$ `carry1_1`
-        //    Check 2^88 * v1 = 2^88 * product_mid1_1 + product_mid1_0 + product_hi - remainder2 + carry0
-        let carry1_sum = carry1_0 + eight * carry1_1;
-        let up_half = carry0 + product_mid_sum + product_hi - remainder2;
-        constraints.push(up_half - two_to_88 * carry1_sum);
-
-        // 7) Check zero prefix of quotient2
-        constraints.push(two_to_8 * quotient2 - quotient2_shift);
->>>>>>> e06f95cb
-
-        // 8-9) Plookups on the Next row @ columns 2 and 3
+        //              v_1 = v_{10} + 2^3 * v_{11}$
+        //        2^88 * v1 = u1 = v0 + p11 + p2 - r2
+        //                 <=>
+        //        carry_top = 2^3 * carry_top_extra + carry_top_limb
+        // 2^88 * carry_top = zero_top = carry_bottom + product_mid_top + product_hi - remainder_hi
+        //
+        let carry_top = eight * carry_top_extra + carry_top_limb;
+        let zero_top = carry_bottom + product_mid_top + product_hi - remainder_hi;
+        constraints.push(zero_top - two_to_88 * carry_top);
+
+        // 8-9) Plookups on the Curr row @ columns 2 and 3
         constraints
     }
 }