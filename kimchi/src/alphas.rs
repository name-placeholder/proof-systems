--- conflicted
+++ resolved
@@ -333,11 +333,8 @@
                 .map(|lcs| &lcs.configuration),
             index.cs.foreign_field_add_selector_poly.is_some(),
             index.cs.xor_selector_poly.is_some(),
-<<<<<<< HEAD
             index.cs.rot_selector_poly.is_some(),
-=======
             true,
->>>>>>> 93f986a1
         );
         // make sure this is present in the specification
         let manifest_dir = std::env::var("CARGO_MANIFEST_DIR").unwrap();
