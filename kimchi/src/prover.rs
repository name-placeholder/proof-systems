//! This module implements prover's zk-proof primitive.

use crate::{
    circuits::{
        argument::{Argument, ArgumentType},
        constraints::{LookupConstraintSystem, ZK_ROWS},
        expr::{l0_1, Column, Constants, Environment, LookupEnvironment, E},
        gate::{combine_table_entry, CurrOrNext::Curr, GateType, LookupsUsed},
        polynomials::{
<<<<<<< HEAD
            chacha, complete_add, endomul_scalar, endosclmul, foreign_mul, generic, lookup,
            permutation, poseidon, varbasemul,
=======
            chacha::{ChaCha0, ChaCha1, ChaCha2, ChaChaFinal},
            complete_add::CompleteAdd,
            endomul_scalar::EndomulScalar,
            endosclmul::EndosclMul,
            generic, lookup, permutation,
            poseidon::Poseidon,
            varbasemul::VarbaseMul,
>>>>>>> 3516d433
        },
        scalars::{LookupEvaluations, ProofEvaluations},
        wires::{COLUMNS, PERMUTS},
    },
    error::{ProofError, Result},
    index::Index,
    plonk_sponge::FrSponge,
};
use ark_ec::AffineCurve;
use ark_ff::{Field, One, PrimeField, UniformRand, Zero};
use ark_poly::{
    univariate::DensePolynomial, Evaluations, Polynomial, Radix2EvaluationDomain as D, UVPolynomial,
};
use array_init::array_init;
use commitment_dlog::commitment::{b_poly_coefficients, CommitmentCurve, OpeningProof, PolyComm};
use itertools::Itertools;
use lookup::CombinedEntry;
use o1_utils::ExtendedDensePolynomial;
use oracle::{sponge::ScalarChallenge, FqSponge};
use std::collections::HashMap;

type Fr<G> = <G as AffineCurve>::ScalarField;
type Fq<G> = <G as AffineCurve>::BaseField;

#[derive(Clone)]
pub struct LookupCommitments<G: AffineCurve> {
    pub sorted: Vec<PolyComm<G>>,
    pub aggreg: PolyComm<G>,
}

#[derive(Clone)]
pub struct ProverCommitments<G: AffineCurve> {
    /// The commitments to the witness (execution trace)
    pub w_comm: [PolyComm<G>; COLUMNS],
    /// The commitment to the permutation polynomial
    pub z_comm: PolyComm<G>,
    /// The commitment to the quotient polynomial
    pub t_comm: PolyComm<G>,
    /// Commitments related to the lookup argument
    pub lookup: Option<LookupCommitments<G>>,
}

#[derive(Clone)]
pub struct ProverProof<G: AffineCurve> {
    /// All the polynomial commitments required in the proof
    pub commitments: ProverCommitments<G>,

    /// batched commitment opening proof
    pub proof: OpeningProof<G>,

    /// Two evaluations over a number of committed polynomials
    // TODO(mimoo): that really should be a type Evals { z: PE, zw: PE }
    pub evals: [ProofEvaluations<Vec<Fr<G>>>; 2],

    /// Required evaluation for Maller's optimization
    /// (see https://o1-labs.github.io/mina-book/crypto/plonk/maller_15.html#the-evaluation-of-l)
    pub ft_eval1: Fr<G>,

    /// The public input
    pub public: Vec<Fr<G>>,

    /// The challenges underlying the optional polynomials folded into the proof
    pub prev_challenges: Vec<(Vec<Fr<G>>, PolyComm<G>)>,
}

impl<G: CommitmentCurve> ProverProof<G>
where
    G::BaseField: PrimeField,
{
    /// This function constructs prover's zk-proof from the witness & the Index against SRS instance
    ///     witness: computation witness
    ///     index: Index
    ///     RETURN: prover's zk-proof
    pub fn create<EFqSponge: Clone + FqSponge<Fq<G>, G, Fr<G>>, EFrSponge: FrSponge<Fr<G>>>(
        group_map: &G::Map,
        mut witness: [Vec<Fr<G>>; COLUMNS],
        index: &Index<G>,
        prev_challenges: Vec<(Vec<Fr<G>>, PolyComm<G>)>,
    ) -> Result<Self> {
        let d1_size = index.cs.domain.d1.size as usize;
        // TODO: rng should be passed as arg
        let rng = &mut rand::rngs::OsRng;

        // double-check the witness
        if cfg!(test) {
            index.cs.verify(&witness).expect("incorrect witness");
        }

        // ensure we have room for the zero-knowledge rows
        let length_witness = witness[0].len();
        let length_padding = d1_size
            .checked_sub(length_witness)
            .ok_or(ProofError::NoRoomForZkInWitness)?;
        if length_padding < ZK_ROWS as usize {
            return Err(ProofError::NoRoomForZkInWitness);
        }

        // pad and add zero-knowledge rows to the witness columns
        for w in &mut witness {
            if w.len() != length_witness {
                return Err(ProofError::WitnessCsInconsistent);
            }

            // padding
            w.extend(std::iter::repeat(Fr::<G>::zero()).take(length_padding));

            // zk-rows
            for row in w.iter_mut().rev().take(ZK_ROWS as usize) {
                *row = Fr::<G>::rand(rng);
            }
        }

        // the transcript of the random oracle non-interactive argument
        let mut fq_sponge = EFqSponge::new(index.fq_sponge_params.clone());

        // compute public input polynomial
        let public = witness[0][0..index.cs.public].to_vec();
        let public_poly = -Evaluations::<Fr<G>, D<Fr<G>>>::from_vec_and_domain(
            public.clone(),
            index.cs.domain.d1,
        )
        .interpolate();

        // commit to the wire values
        let w_comm: [(PolyComm<G>, PolyComm<Fr<G>>); COLUMNS] = array_init(|i| {
            let e = Evaluations::<Fr<G>, D<Fr<G>>>::from_vec_and_domain(
                witness[i].clone(),
                index.cs.domain.d1,
            );
            index
                .srs
                .commit_evaluations(index.cs.domain.d1, &e, None, rng)
        });

        // compute witness polynomials
        let witness_poly: [DensePolynomial<Fr<G>>; COLUMNS] = array_init(|i| {
            Evaluations::<Fr<G>, D<Fr<G>>>::from_vec_and_domain(
                witness[i].clone(),
                index.cs.domain.d1,
            )
            .interpolate()
        });

        // absorb the wire polycommitments into the argument
        fq_sponge.absorb_g(&index.srs.commit_non_hiding(&public_poly, None).unshifted);
        w_comm
            .iter()
            .for_each(|c| fq_sponge.absorb_g(&c.0.unshifted));

        let joint_combiner_ = {
            // TODO: how will the verifier circuit handle these kind of things? same with powers of alpha...
            let s = match index.cs.lookup_constraint_system.as_ref() {
                None
                | Some(LookupConstraintSystem {
                    lookup_used: LookupsUsed::Single,
                    ..
                }) => ScalarChallenge(Fr::<G>::zero()),
                Some(LookupConstraintSystem {
                    lookup_used: LookupsUsed::Joint,
                    ..
                }) => ScalarChallenge(fq_sponge.challenge()),
            };
            (s, s.to_field(&index.srs.endo_r))
        };

        // TODO: that seems like an unecessary line
        let joint_combiner: Fr<G> = joint_combiner_.1;

        // TODO: Looking-up a tuple (f_0, f_1, ..., f_{m-1}) in a tuple of tables (T_0, ..., T_{m-1}) is
        // reduced to a single lookup
        // sum_i joint_combiner^i f_i
        // in the "joint table"
        // sum_i joint_combiner^i T_i
        //
        // We write down all these combined joint lookups in the sorted-lookup
        // table, so `lookup_sorted` ends up being a list of all these combined values.
        //
        // We will commit to the columns of lookup_sorted. For example, the 0th one,
        //
        // as
        //
        // sum_i lookup_sorted[0][i] L_i
        //
        // where L_i is the ith normalized lagrange commitment, and where
        // lookup_sorted[0][i] = sum_j joint_combiner^j f_{0, i, j}
        //
        // for some lookup values f_{0, i, j}
        //
        // Computing it that way is not the best, since for example, in our four-bit xor table,
        // all the individual f_{0, i, j} are only four bits while the combined scalar
        //
        // sum_j joint_combiner^j f_{0, i, j}
        //
        // will (with overwhelming probability) be a basically full width field element.
        //
        // As a result, if the lookup values are smaller, it will be better not to
        // combine the joint lookup values and instead to compute the commitment to
        // lookup_sorted[0][i] (for example) as
        //
        // sum_j joint_combiner^j (sum_i f_{0, i, j} L_i)
        // = sum_i (sum_j joint_combiner^j f_{0, i, j}) L_i
        // = sum_i lookup_sorted[0][i] L_i
        //
        // This should be quite a lot cheaper when the scalars f_{0, i, j} are small.
        // We should try it to see how it is in practice. It would be nice if there
        // were some cheap computation we could run on the lookup values to determine
        // whether we should combine the scalars before the multi-exp or not, like computing
        // their average length or something like that.

        let dummy_lookup_value = {
            let x = match index.cs.lookup_constraint_system.as_ref() {
                None => Fr::<G>::zero(),
                Some(lcs) => combine_table_entry(joint_combiner, lcs.dummy_lookup_values[0].iter()),
            };
            CombinedEntry(x)
        };

        let (lookup_sorted, lookup_sorted_coeffs, lookup_sorted_comm, lookup_sorted8) =
            match index.cs.lookup_constraint_system.as_ref() {
                None => (None, None, None, None),
                Some(lcs) => {
                    let iter_lookup_table = || {
                        (0..d1_size).map(|i| {
                            let row = lcs.lookup_tables8[0].iter().map(|e| &e.evals[8 * i]);
                            CombinedEntry(combine_table_entry(joint_combiner, row))
                        })
                    };

                    // TODO: Once we switch to committing using lagrange commitments,
                    // `witness` will be consumed when we interpolate, so interpolation will
                    // have to moved below this.
                    let lookup_sorted: Vec<Vec<CombinedEntry<Fr<G>>>> = lookup::sorted(
                        dummy_lookup_value,
                        iter_lookup_table,
                        index.cs.domain.d1,
                        &index.cs.gates,
                        &witness,
                        joint_combiner,
                    )?;

                    let lookup_sorted: Vec<_> = lookup_sorted
                        .into_iter()
                        .map(|chunk| {
                            let v: Vec<_> = chunk.into_iter().map(|x| x.0).collect();
                            lookup::zk_patch(v, index.cs.domain.d1, rng)
                        })
                        .collect();

                    let comm: Vec<_> = lookup_sorted
                        .iter()
                        .map(|v| {
                            index
                                .srs
                                .commit_evaluations(index.cs.domain.d1, v, None, rng)
                        })
                        .collect();
                    let coeffs : Vec<_> =
                        // TODO: We can avoid storing these coefficients.
                        lookup_sorted.iter().map(|e| e.clone().interpolate()).collect();
                    let evals8: Vec<_> = coeffs
                        .iter()
                        .map(|v| v.evaluate_over_domain_by_ref(index.cs.domain.d8))
                        .collect();

                    // absorb lookup polynomials
                    comm.iter().for_each(|c| fq_sponge.absorb_g(&c.0.unshifted));

                    (Some(lookup_sorted), Some(coeffs), Some(comm), Some(evals8))
                }
            };

        // sample beta, gamma oracles
        let beta = fq_sponge.challenge();
        let gamma = fq_sponge.challenge();

        let (lookup_aggreg_coeffs, lookup_aggreg_comm, lookup_aggreg8) =
            // compute lookup aggregation polynomial
            match (index.cs.lookup_constraint_system.as_ref(), lookup_sorted) {
                (None, None) | (None, Some(_)) | (Some(_), None) => (None, None, None),
                (Some(lcs), Some(lookup_sorted)) => {
                    let iter_lookup_table = || (0..d1_size).map(|i| {
                        let row = lcs.lookup_tables8[0].iter().map(|e| & e.evals[8 * i]);
                        combine_table_entry(joint_combiner, row)
                    });

                    let aggreg =
                        lookup::aggregation::<_, Fr<G>, _>(
                            dummy_lookup_value.0,
                            iter_lookup_table(),
                            index.cs.domain.d1,
                            &index.cs.gates,
                            &witness,
                            joint_combiner,
                            beta, gamma,
                            &lookup_sorted,
                            rng)?;

                    if aggreg.evals[d1_size - (ZK_ROWS as usize + 1)] != Fr::<G>::one() {
                        panic!("aggregation incorrect: {}", aggreg.evals[d1_size-(ZK_ROWS as usize + 1)]);
                    }

                    let comm = index.srs.commit_evaluations(index.cs.domain.d1, &aggreg, None, rng);
                    fq_sponge.absorb_g(&comm.0.unshifted);

                    let coeffs = aggreg.interpolate();

                    // TODO: There's probably a clever way to expand the domain without
                    // interpolating
                    let evals8 = coeffs.evaluate_over_domain_by_ref(index.cs.domain.d8);
                    (Some(coeffs), Some(comm), Some(evals8))
                },
            };

        // compute permutation aggregation polynomial
        let z_poly = index.cs.perm_aggreg(&witness, &beta, &gamma, rng)?;
        // commit to z
        let z_comm = index.srs.commit(&z_poly, None, rng);

        // absorb the z commitment into the argument and query alpha
        fq_sponge.absorb_g(&z_comm.0.unshifted);
        let alpha_chal = ScalarChallenge(fq_sponge.challenge());
        let alpha = alpha_chal.to_field(&index.srs.endo_r);
        let mut all_alphas = index.powers_of_alpha.clone();
        all_alphas.instantiate(alpha);

        // evaluate witness and permutation polynomials over domains
        let lagrange = index.cs.evaluate(&witness_poly, &z_poly);

        let lookup_table_combined = index.cs.lookup_constraint_system.as_ref().map(|lcs| {
            let joint_table = &lcs.lookup_tables8[0];
            let mut res = joint_table[joint_table.len() - 1].clone();
            for col in joint_table.iter().rev().skip(1) {
                res.evals.iter_mut().for_each(|e| *e *= joint_combiner);
                res += col;
            }
            res
        });

        let lookup_env = lookup_table_combined
            .as_ref()
            .zip(lookup_sorted8.as_ref())
            .zip(lookup_aggreg8.as_ref())
            .zip(index.cs.lookup_constraint_system.as_ref())
            .map(
                |(((lookup_table_combined, lookup_sorted), lookup_aggreg), lcs)| {
                    LookupEnvironment {
                        aggreg: lookup_aggreg,
                        sorted: lookup_sorted,
                        table: lookup_table_combined,
                        selectors: &lcs.lookup_selectors,
                    }
                },
            );

        let env = {
            let mut index_evals = HashMap::new();
            use GateType::*;
            index_evals.insert(Poseidon, &index.cs.ps8);
            index_evals.insert(CompleteAdd, &index.cs.complete_addl4);
            index_evals.insert(VarBaseMul, &index.cs.mull8);
            index_evals.insert(EndoMul, &index.cs.emull);
            index_evals.insert(EndoMulScalar, &index.cs.endomul_scalar8);
            [ChaCha0, ChaCha1, ChaCha2, ChaChaFinal]
                .iter()
                .enumerate()
                .for_each(|(i, g)| {
                    if let Some(c) = &index.cs.chacha8 {
                        index_evals.insert(*g, &c[i]);
                    }
                });
            index_evals.insert(ForeignMul0, &index.cs.foreign_mul8[0]);
            index_evals.insert(ForeignMul1, &index.cs.foreign_mul8[1]);
            index_evals.insert(ForeignMul2, &index.cs.foreign_mul8[2]);

            Environment {
                constants: Constants {
                    alpha,
                    beta,
                    gamma,
                    joint_combiner,
                    endo_coefficient: index.cs.endo,
                    mds: index.cs.fr_sponge_params.mds.clone(),
                    foreign_modulus: index.cs.foreign_modulus.clone(),
                },
                witness: &lagrange.d8.this.w,
                coefficient: &index.cs.coefficients8,
                vanishes_on_last_4_rows: &index.cs.vanishes_on_last_4_rows,
                z: &lagrange.d8.this.z,
                l0_1: l0_1(index.cs.domain.d1),
                domain: index.cs.domain,
                index: index_evals,
                lookup: lookup_env,
            }
        };

        //
        // compute quotient polynomial
        //

        let quotient_poly = {
            // generic
            let alphas =
                all_alphas.get_alphas(ArgumentType::Gate(GateType::Generic), generic::CONSTRAINTS);
            let mut t4 = index.cs.gnrc_quot(alphas, &lagrange.d4.this.w);

            if cfg!(test) {
                let (_, res) = t4
                    .clone()
                    .interpolate()
                    .divide_by_vanishing_poly(index.cs.domain.d1)
                    .unwrap();
                assert!(res.is_zero());
            }

            // complete addition
            let add_constraint = CompleteAdd::combined_constraints(&all_alphas);
            let add4 = add_constraint.evaluations(&env);
            t4 += &add4;

            if cfg!(test) {
                let (_, res) = add4
                    .clone()
                    .interpolate()
                    .divide_by_vanishing_poly(index.cs.domain.d1)
                    .unwrap();
                assert!(res.is_zero());
            }

            drop(add4);

            // permutation
            let alphas = all_alphas.get_alphas(ArgumentType::Permutation, permutation::CONSTRAINTS);
            let (perm, bnd) = index
                .cs
                .perm_quot(&lagrange, beta, gamma, &z_poly, alphas)?;
            let mut t8 = perm;

            if cfg!(test) {
                let (_, res) = t8
                    .clone()
                    .interpolate()
                    .divide_by_vanishing_poly(index.cs.domain.d1)
                    .unwrap();
                assert!(res.is_zero());
            }

            if !index.cs.foreign_modulus.is_empty() {
                // foreign field multiplication
                let selector_index = |g: GateType| E::cell(Column::Index(g), Curr);
                for (gate_type, constraints) in foreign_mul::get_gate_constraints() {
                    println!(
                        "Creating expr for {:?} of {} constraints",
                        gate_type,
                        constraints.len()
                    );
                    let expr = selector_index(gate_type)
                        * E::combine_constraints(
                            all_alphas.get_powers(ConstraintType::Gate, constraints.len()),
                            constraints,
                        );

                    let evals = expr.evaluations(&env);

                    if cfg!(test) {
                        let (_, res) = evals
                            .clone()
                            .interpolate()
                            .divide_by_vanishing_poly(index.cs.domain.d1)
                            .unwrap();
                        assert!(res.is_zero());
                    }

                    t8 += &evals;
                }
            }

            // scalar multiplication
            let mul8 = VarbaseMul::combined_constraints(&all_alphas).evaluations(&env);
            t8 += &mul8;

            if cfg!(test) {
                let (_, res) = mul8
                    .clone()
                    .interpolate()
                    .divide_by_vanishing_poly(index.cs.domain.d1)
                    .unwrap();
                assert!(res.is_zero());
            }

            drop(mul8);

            // endoscaling
            let emul8 = EndosclMul::combined_constraints(&all_alphas).evaluations(&env);
            t8 += &emul8;

            if cfg!(test) {
                let (_, res) = emul8
                    .clone()
                    .interpolate()
                    .divide_by_vanishing_poly(index.cs.domain.d1)
                    .unwrap();
                assert!(res.is_zero());
            }

            drop(emul8);

            // endoscaling scalar computation
            let emulscalar8 = EndomulScalar::combined_constraints(&all_alphas).evaluations(&env);
            t8 += &emulscalar8;

            if cfg!(test) {
                let (_, res) = emulscalar8
                    .clone()
                    .interpolate()
                    .divide_by_vanishing_poly(index.cs.domain.d1)
                    .unwrap();
                assert!(res.is_zero());
            }

            drop(emulscalar8);

            // poseidon
            let pos8 = Poseidon::combined_constraints(&all_alphas).evaluations(&env);
            t8 += &pos8;

            if cfg!(test) {
                let (_, res) = pos8
                    .clone()
                    .interpolate()
                    .divide_by_vanishing_poly(index.cs.domain.d1)
                    .unwrap();
                assert!(res.is_zero());
            }

            drop(pos8);

            // chacha
            if index.cs.chacha8.as_ref().is_some() {
                let chacha0 = ChaCha0::combined_constraints(&all_alphas).evaluations(&env);
                t4 += &chacha0;

                let chacha1 = ChaCha1::combined_constraints(&all_alphas).evaluations(&env);
                t4 += &chacha1;

                let chacha2 = ChaCha2::combined_constraints(&all_alphas).evaluations(&env);
                t4 += &chacha2;

                let chacha_final = ChaChaFinal::combined_constraints(&all_alphas).evaluations(&env);
                t4 += &chacha_final;

                if cfg!(test) {
                    let (_, res) = chacha0
                        .clone()
                        .interpolate()
                        .divide_by_vanishing_poly(index.cs.domain.d1)
                        .unwrap();
                    assert!(res.is_zero());

                    let (_, res) = chacha1
                        .clone()
                        .interpolate()
                        .divide_by_vanishing_poly(index.cs.domain.d1)
                        .unwrap();
                    assert!(res.is_zero());

                    let (_, res) = chacha2
                        .clone()
                        .interpolate()
                        .divide_by_vanishing_poly(index.cs.domain.d1)
                        .unwrap();
                    assert!(res.is_zero());

                    let (_, res) = chacha_final
                        .clone()
                        .interpolate()
                        .divide_by_vanishing_poly(index.cs.domain.d1)
                        .unwrap();
                    assert!(res.is_zero());
                }
            }

            // lookup
            if let Some(lcs) = index.cs.lookup_constraint_system.as_ref() {
                let lookup_alphas =
                    all_alphas.get_alphas(ArgumentType::Lookup, lookup::CONSTRAINTS);
                let constraints =
                    lookup::constraints(&lcs.dummy_lookup_values[0], index.cs.domain.d1);

                for (constraint, alpha_pow) in constraints.into_iter().zip_eq(lookup_alphas) {
                    let mut eval = constraint.evaluations(&env);
                    eval.evals.iter_mut().for_each(|x| *x *= alpha_pow);

                    if eval.domain().size == t4.domain().size {
                        t4 += &eval;
                    } else if eval.domain().size == t8.domain().size {
                        t8 += &eval;
                    } else {
                        panic!("Bad evaluation")
                    }
                }
            }

            // public polynomial
            let mut f = t4.interpolate() + t8.interpolate();
            f += &public_poly;

            // divide contributions with vanishing polynomial
            let (mut quotient, res) = f
                .divide_by_vanishing_poly(index.cs.domain.d1)
                .ok_or(ProofError::Prover("division by vanishing polynomial"))?;
            if !res.is_zero() {
                return Err(ProofError::Prover(
                    "rest of division by vanishing polynomial",
                ));
            }

            quotient += &bnd; // already divided by Z_H
            quotient
        };

        // commit to t
        let t_comm = {
            let (mut t_comm, mut omega_t) = index.srs.commit(&quotient_poly, None, rng);

            let expected_t_size = PERMUTS;
            let dummies = expected_t_size - t_comm.unshifted.len();
            // Add `dummies` many hiding commitments to the 0 polynomial, since if the
            // number of commitments in `t_comm` is less than the max size, it means that
            // the higher degree coefficients of `t` are 0.
            for _ in 0..dummies {
                use ark_ec::ProjectiveCurve;
                let w = Fr::<G>::rand(rng);
                t_comm.unshifted.push(index.srs.h.mul(w).into_affine());
                omega_t.unshifted.push(w);
            }
            (t_comm, omega_t)
        };

        // absorb the polycommitments into the argument and sample zeta
        fq_sponge.absorb_g(&t_comm.0.unshifted);

        let zeta_chal = ScalarChallenge(fq_sponge.challenge());
        let zeta = zeta_chal.to_field(&index.srs.endo_r);
        let omega = index.cs.domain.d1.group_gen;
        let zeta_omega = zeta * omega;

        let lookup_evals = |e: Fr<G>| {
            lookup_aggreg_coeffs
                .as_ref()
                .zip(lookup_sorted_coeffs.as_ref())
                .zip(index.cs.lookup_constraint_system.as_ref())
                .map(|((aggreg, sorted), lcs)| LookupEvaluations {
                    aggreg: aggreg.eval(e, index.max_poly_size),
                    sorted: sorted
                        .iter()
                        .map(|c| c.eval(e, index.max_poly_size))
                        .collect(),
                    table: lcs.lookup_tables[0]
                        .iter()
                        .map(|p| p.eval(e, index.max_poly_size))
                        .rev()
                        .fold(vec![Fr::<G>::zero()], |acc, x| {
                            acc.into_iter()
                                .zip(x.iter())
                                .map(|(acc, x)| acc * joint_combiner + x)
                                .collect()
                        }),
                })
        };

        // evaluate the polynomials
        let chunked_evals_zeta = ProofEvaluations::<Vec<Fr<G>>> {
            s: array_init(|i| index.cs.sigmam[0..PERMUTS - 1][i].eval(zeta, index.max_poly_size)),
            w: array_init(|i| witness_poly[i].eval(zeta, index.max_poly_size)),
            z: z_poly.eval(zeta, index.max_poly_size),
            lookup: lookup_evals(zeta),
            generic_selector: index.cs.genericm.eval(zeta, index.max_poly_size),
            poseidon_selector: index.cs.psm.eval(zeta, index.max_poly_size),
            foreign_mul_selector: array_init(|i| {
                index.cs.foreign_mulm[i].eval(zeta, index.max_poly_size)
            }),
        };
        let chunked_evals_zeta_omega = ProofEvaluations::<Vec<Fr<G>>> {
            s: array_init(|i| {
                index.cs.sigmam[0..PERMUTS - 1][i].eval(zeta_omega, index.max_poly_size)
            }),
            w: array_init(|i| witness_poly[i].eval(zeta_omega, index.max_poly_size)),
            z: z_poly.eval(zeta_omega, index.max_poly_size),
            lookup: lookup_evals(zeta_omega),
            generic_selector: index.cs.genericm.eval(zeta_omega, index.max_poly_size),
            poseidon_selector: index.cs.psm.eval(zeta_omega, index.max_poly_size),
            foreign_mul_selector: array_init(|i| {
                index.cs.foreign_mulm[i].eval(zeta_omega, index.max_poly_size)
            }),
        };

        drop(lookup_aggreg_coeffs);
        drop(lookup_sorted_coeffs);

        let chunked_evals = [chunked_evals_zeta, chunked_evals_zeta_omega];

        let zeta_to_srs_len = zeta.pow(&[index.max_poly_size as u64]);
        let zeta_omega_to_srs_len = zeta.pow(&[index.max_poly_size as u64]);

        let zeta_to_domain_size = zeta.pow(&[d1_size as u64]);

        // normal evaluations
        let power_of_eval_points_for_chunks = [zeta_to_srs_len, zeta_omega_to_srs_len];
        let evals = &chunked_evals
            .iter()
            .zip(power_of_eval_points_for_chunks.iter())
            .map(|(es, &e1)| ProofEvaluations::<Fr<G>> {
                s: array_init(|i| DensePolynomial::eval_polynomial(&es.s[i], e1)),
                w: array_init(|i| DensePolynomial::eval_polynomial(&es.w[i], e1)),
                z: DensePolynomial::eval_polynomial(&es.z, e1),
                lookup: es.lookup.as_ref().map(|l| LookupEvaluations {
                    table: DensePolynomial::eval_polynomial(&l.table, e1),
                    aggreg: DensePolynomial::eval_polynomial(&l.aggreg, e1),
                    sorted: l
                        .sorted
                        .iter()
                        .map(|p| DensePolynomial::eval_polynomial(p, e1))
                        .collect(),
                }),
                generic_selector: DensePolynomial::eval_polynomial(&es.generic_selector, e1),
                poseidon_selector: DensePolynomial::eval_polynomial(&es.poseidon_selector, e1),
                foreign_mul_selector: array_init(|i| {
                    DensePolynomial::eval_polynomial(&es.foreign_mul_selector[i], e1)
                }),
            })
            .collect::<Vec<_>>();

        // compute and evaluate linearization polynomial
        let f_chunked = {
            // TODO: compute the linearization polynomial in evaluation form so
            // that we can drop the coefficient forms of the index polynomials from
            // the constraint system struct

            // generic
            let alphas =
                all_alphas.get_alphas(ArgumentType::Gate(GateType::Generic), generic::CONSTRAINTS);
            let mut f = index
                .cs
                .gnrc_lnrz(alphas, &evals[0].w, evals[0].generic_selector)
                .interpolate();

            // permutation
            let alphas = all_alphas.get_alphas(ArgumentType::Permutation, permutation::CONSTRAINTS);
            f += &index.cs.perm_lnrz(evals, zeta, beta, gamma, alphas);

            let f = {
                let (_lin_constant, lin) = index.linearization.to_polynomial(&env, zeta, evals);
                f + lin
            };

            drop(env);
            drop(lookup_sorted8);
            drop(lookup_aggreg8);
            drop(lookup_table_combined);

            f.chunk_polynomial(zeta_to_srs_len, index.max_poly_size)
        };

        let t_chunked = quotient_poly.chunk_polynomial(zeta_to_srs_len, index.max_poly_size);

        let ft: DensePolynomial<Fr<G>> =
            &f_chunked - &t_chunked.scale(zeta_to_domain_size - Fr::<G>::one());
        let ft_eval1 = ft.evaluate(&zeta_omega);

        let fq_sponge_before_evaluations = fq_sponge.clone();
        let mut fr_sponge = {
            let mut s = EFrSponge::new(index.cs.fr_sponge_params.clone());
            s.absorb(&fq_sponge.digest());
            s
        };
        let p_eval = if public_poly.is_zero() {
            [Vec::new(), Vec::new()]
        } else {
            [
                vec![public_poly.evaluate(&zeta)],
                vec![public_poly.evaluate(&zeta_omega)],
            ]
        };
        for i in 0..2 {
            fr_sponge.absorb_evaluations(&p_eval[i], &chunked_evals[i])
        }
        fr_sponge.absorb(&ft_eval1);

        // query opening scaler challenges
        let v_chal = fr_sponge.challenge();
        let v = v_chal.to_field(&index.srs.endo_r);
        let u_chal = fr_sponge.challenge();
        let u = u_chal.to_field(&index.srs.endo_r);

        // construct the proof
        // --------------------------------------------------------------------
        let polys = prev_challenges
            .iter()
            .map(|(chals, comm)| {
                (
                    DensePolynomial::from_coefficients_vec(b_poly_coefficients(chals)),
                    comm.unshifted.len(),
                )
            })
            .collect::<Vec<_>>();
        let non_hiding = |d1_size: usize| PolyComm {
            unshifted: vec![Fr::<G>::zero(); d1_size],
            shifted: None,
        };

        // construct the blinding part of the ft polynomial for Maller's optimization
        // (see https://o1-labs.github.io/mina-book/crypto/plonk/maller_15.html)
        let blinding_ft = {
            let blinding_t = t_comm.1.chunk_blinding(zeta_to_srs_len);
            let blinding_f = Fr::<G>::zero();

            PolyComm {
                // blinding_f - Z_H(zeta) * blinding_t
                unshifted: vec![blinding_f - (zeta_to_domain_size - Fr::<G>::one()) * blinding_t],
                shifted: None,
            }
        };

        // construct evaluation proof
        let mut polynomials = polys
            .iter()
            .map(|(p, d1_size)| (p, None, non_hiding(*d1_size)))
            .collect::<Vec<_>>();
        polynomials.extend(vec![(&public_poly, None, non_hiding(1))]);
        polynomials.extend(vec![(&ft, None, blinding_ft)]);
        polynomials.extend(vec![(&z_poly, None, z_comm.1)]);
        polynomials.extend(vec![(&index.cs.genericm, None, non_hiding(1))]);
        polynomials.extend(vec![(&index.cs.psm, None, non_hiding(1))]);
        polynomials.extend(
            witness_poly
                .iter()
                .zip(w_comm.iter())
                .map(|(w, c)| (w, None, c.1.clone()))
                .collect::<Vec<_>>(),
        );
        polynomials.extend(
            index.cs.sigmam[0..PERMUTS - 1]
                .iter()
                .map(|w| (w, None, non_hiding(1)))
                .collect::<Vec<_>>(),
        );

        Ok(Self {
            commitments: ProverCommitments {
                w_comm: array_init(|i| w_comm[i].0.clone()),
                z_comm: z_comm.0,
                t_comm: t_comm.0,
                lookup: lookup_aggreg_comm.zip(lookup_sorted_comm).map(|(a, s)| {
                    LookupCommitments {
                        aggreg: a.0,
                        sorted: s.iter().map(|(x, _)| x.clone()).collect(),
                    }
                }),
            },
            proof: index.srs.open(
                group_map,
                &polynomials,
                &[zeta, zeta_omega],
                v,
                u,
                fq_sponge_before_evaluations,
                rng,
            ),
            evals: chunked_evals,
            ft_eval1,
            public,
            prev_challenges,
        })
    }
}

#[cfg(feature = "ocaml_types")]
pub mod caml {
    use super::*;
    use crate::circuits::scalars::caml::CamlProofEvaluations;
    use commitment_dlog::commitment::caml::{CamlOpeningProof, CamlPolyComm};

    #[derive(ocaml::IntoValue, ocaml::FromValue, ocaml_gen::Struct)]
    pub struct CamlProverProof<CamlG, CamlF> {
        pub commitments: CamlProverCommitments<CamlG>,
        pub proof: CamlOpeningProof<CamlG, CamlF>,
        // OCaml doesn't have sized arrays, so we have to convert to a tuple..
        pub evals: (CamlProofEvaluations<CamlF>, CamlProofEvaluations<CamlF>),
        pub ft_eval1: CamlF,
        pub public: Vec<CamlF>,
        pub prev_challenges: Vec<(Vec<CamlF>, CamlPolyComm<CamlG>)>,
    }

    #[derive(Clone, ocaml::IntoValue, ocaml::FromValue, ocaml_gen::Struct)]
    pub struct CamlProverCommitments<CamlG> {
        // polynomial commitments
        pub w_comm: (
            CamlPolyComm<CamlG>,
            CamlPolyComm<CamlG>,
            CamlPolyComm<CamlG>,
            CamlPolyComm<CamlG>,
            CamlPolyComm<CamlG>,
            CamlPolyComm<CamlG>,
            CamlPolyComm<CamlG>,
            CamlPolyComm<CamlG>,
            CamlPolyComm<CamlG>,
            CamlPolyComm<CamlG>,
            CamlPolyComm<CamlG>,
            CamlPolyComm<CamlG>,
            CamlPolyComm<CamlG>,
            CamlPolyComm<CamlG>,
            CamlPolyComm<CamlG>,
        ),
        pub z_comm: CamlPolyComm<CamlG>,
        pub t_comm: CamlPolyComm<CamlG>,
    }

    // These implementations are handy for conversions such as:
    // InternalType <-> Ocaml::Value
    //
    // It does this by hiding the required middle conversion step:
    // InternalType <-> CamlInternalType <-> Ocaml::Value
    //
    // Note that some conversions are not always possible to shorten,
    // because we don't always know how to convert the types.
    // For example, to implement the conversion
    // ProverCommitments<G> -> CamlProverCommitments<CamlG>
    // we need to know how to convert G to CamlG.
    // we don't know that information, unless we implemented some trait (e.g. ToCaml)
    // we can do that, but instead we implemented the From trait for the reverse operations (From<G> for CamlG).
    // it reduces the complexity, but forces us to do the conversion in two phases instead of one.

    //
    // CamlProverCommitments<CamlG> <-> ProverCommitments<G>
    //

    impl<G, CamlG> From<ProverCommitments<G>> for CamlProverCommitments<CamlG>
    where
        G: AffineCurve,
        CamlPolyComm<CamlG>: From<PolyComm<G>>,
    {
        fn from(prover_comm: ProverCommitments<G>) -> Self {
            let [w_comm0, w_comm1, w_comm2, w_comm3, w_comm4, w_comm5, w_comm6, w_comm7, w_comm8, w_comm9, w_comm10, w_comm11, w_comm12, w_comm13, w_comm14] =
                prover_comm.w_comm;
            Self {
                w_comm: (
                    w_comm0.into(),
                    w_comm1.into(),
                    w_comm2.into(),
                    w_comm3.into(),
                    w_comm4.into(),
                    w_comm5.into(),
                    w_comm6.into(),
                    w_comm7.into(),
                    w_comm8.into(),
                    w_comm9.into(),
                    w_comm10.into(),
                    w_comm11.into(),
                    w_comm12.into(),
                    w_comm13.into(),
                    w_comm14.into(),
                ),
                z_comm: prover_comm.z_comm.into(),
                t_comm: prover_comm.t_comm.into(),
            }
        }
    }

    impl<G, CamlG> From<CamlProverCommitments<CamlG>> for ProverCommitments<G>
    where
        G: AffineCurve,
        PolyComm<G>: From<CamlPolyComm<CamlG>>,
    {
        fn from(caml_prover_comm: CamlProverCommitments<CamlG>) -> ProverCommitments<G> {
            let (
                w_comm0,
                w_comm1,
                w_comm2,
                w_comm3,
                w_comm4,
                w_comm5,
                w_comm6,
                w_comm7,
                w_comm8,
                w_comm9,
                w_comm10,
                w_comm11,
                w_comm12,
                w_comm13,
                w_comm14,
            ) = caml_prover_comm.w_comm;
            ProverCommitments {
                w_comm: [
                    w_comm0.into(),
                    w_comm1.into(),
                    w_comm2.into(),
                    w_comm3.into(),
                    w_comm4.into(),
                    w_comm5.into(),
                    w_comm6.into(),
                    w_comm7.into(),
                    w_comm8.into(),
                    w_comm9.into(),
                    w_comm10.into(),
                    w_comm11.into(),
                    w_comm12.into(),
                    w_comm13.into(),
                    w_comm14.into(),
                ],
                z_comm: caml_prover_comm.z_comm.into(),
                t_comm: caml_prover_comm.t_comm.into(),
                lookup: None,
            }
        }
    }

    //
    // ProverProof<G> <-> CamlProverProof<CamlG, CamlF>
    //

    impl<G, CamlG, CamlF> From<ProverProof<G>> for CamlProverProof<CamlG, CamlF>
    where
        G: AffineCurve,
        CamlG: From<G>,
        CamlF: From<G::ScalarField>,
    {
        fn from(pp: ProverProof<G>) -> Self {
            Self {
                commitments: pp.commitments.into(),
                proof: pp.proof.into(),
                evals: (pp.evals[0].clone().into(), pp.evals[1].clone().into()),
                ft_eval1: pp.ft_eval1.into(),
                public: pp.public.into_iter().map(Into::into).collect(),
                prev_challenges: pp
                    .prev_challenges
                    .into_iter()
                    .map(|(v, c)| {
                        let v = v.into_iter().map(Into::into).collect();
                        (v, c.into())
                    })
                    .collect(),
            }
        }
    }

    impl<G, CamlG, CamlF> From<CamlProverProof<CamlG, CamlF>> for ProverProof<G>
    where
        G: AffineCurve + From<CamlG>,
        G::ScalarField: From<CamlF>,
    {
        fn from(caml_pp: CamlProverProof<CamlG, CamlF>) -> ProverProof<G> {
            ProverProof {
                commitments: caml_pp.commitments.into(),
                proof: caml_pp.proof.into(),
                evals: [caml_pp.evals.0.into(), caml_pp.evals.1.into()],
                ft_eval1: caml_pp.ft_eval1.into(),
                public: caml_pp.public.into_iter().map(Into::into).collect(),
                prev_challenges: caml_pp
                    .prev_challenges
                    .into_iter()
                    .map(|(v, c)| {
                        let v = v.into_iter().map(Into::into).collect();
                        (v, c.into())
                    })
                    .collect(),
            }
        }
    }
}<|MERGE_RESOLUTION|>--- conflicted
+++ resolved
@@ -7,10 +7,6 @@
         expr::{l0_1, Column, Constants, Environment, LookupEnvironment, E},
         gate::{combine_table_entry, CurrOrNext::Curr, GateType, LookupsUsed},
         polynomials::{
-<<<<<<< HEAD
-            chacha, complete_add, endomul_scalar, endosclmul, foreign_mul, generic, lookup,
-            permutation, poseidon, varbasemul,
-=======
             chacha::{ChaCha0, ChaCha1, ChaCha2, ChaChaFinal},
             complete_add::CompleteAdd,
             endomul_scalar::EndomulScalar,
@@ -18,7 +14,6 @@
             generic, lookup, permutation,
             poseidon::Poseidon,
             varbasemul::VarbaseMul,
->>>>>>> 3516d433
         },
         scalars::{LookupEvaluations, ProofEvaluations},
         wires::{COLUMNS, PERMUTS},
