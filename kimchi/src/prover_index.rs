//! This module implements the prover index as [ProverIndex].

use crate::{
    alphas::Alphas,
    circuits::{
        constraints::ConstraintSystem,
        expr::{Linearization, PolishToken},
        wires::*,
    },
    curve::KimchiCurve,
    linearization::expr_linearization,
};
use ark_poly::EvaluationDomain;
use commitment_dlog::srs::SRS;
use serde::{de::DeserializeOwned, Deserialize, Serialize};
use serde_with::serde_as;
use std::sync::Arc;

/// The index used by the prover
#[serde_as]
#[derive(Serialize, Deserialize, Debug)]
//~spec:startcode
pub struct ProverIndex<G: KimchiCurve>
where
    G: KimchiCurve,
{
    /// constraints system polynomials
    #[serde(bound = "ConstraintSystem<G>: Serialize + DeserializeOwned")]
    pub cs: ConstraintSystem<G>,

    /// The symbolic linearization of our circuit, which can compile to concrete types once certain values are learned in the protocol.
    #[serde(skip)]
    pub linearization: Linearization<Vec<PolishToken<G::ScalarField>>>,

    /// The mapping between powers of alpha and constraints
    #[serde(skip)]
    pub powers_of_alpha: Alphas<G::ScalarField>,

    /// polynomial commitment keys
    #[serde(skip)]
    pub srs: Arc<SRS<G>>,

    /// maximal size of polynomial section
    pub max_poly_size: usize,

    /// maximal size of the quotient polynomial according to the supported constraints
    pub max_quot_size: usize,
}
//~spec:endcode

<<<<<<< HEAD
impl<'a, G> ProverIndex<G>
=======
impl<G: CommitmentCurve> ProverIndex<G>
>>>>>>> f5bf8e0b
where
    G: KimchiCurve,
{
    /// this function compiles the index from constraints
    pub fn create(mut cs: ConstraintSystem<G>, endo_q: G::ScalarField, srs: Arc<SRS<G>>) -> Self {
        let max_poly_size = srs.g.len();
        if cs.public > 0 {
            assert!(
                max_poly_size >= cs.domain.d1.size(),
                "polynomial segment size has to be not smaller that that of the circuit!"
            );
        }
        cs.endo = endo_q;

        // pre-compute the linearization
        let (linearization, powers_of_alpha) = expr_linearization(
            cs.chacha8.is_some(),
            !cs.range_check_selector_polys.is_empty(),
            cs.lookup_constraint_system
                .as_ref()
                .map(|lcs| &lcs.configuration),
        );

        // set `max_quot_size` to the degree of the quotient polynomial,
        // which is obtained by looking at the highest monomial in the sum
        // $$\sum_{i=0}^{PERMUTS} (w_i(x) + \beta k_i x + \gamma)$$
        // where the $w_i(x)$ are of degree the size of the domain.
        let max_quot_size = PERMUTS * cs.domain.d1.size();

        ProverIndex {
            cs,
            linearization,
            powers_of_alpha,
            srs,
            max_poly_size,
            max_quot_size,
        }
    }
}

pub mod testing {
    use super::*;
    use crate::circuits::{
        gate::CircuitGate,
        lookup::{runtime_tables::RuntimeTableCfg, tables::LookupTable},
    };
    use ark_poly::EvaluationDomain;
    use commitment_dlog::srs::endos;
    use mina_curves::pasta::{pallas::Affine as Pallas, vesta::Affine as Vesta, Fp};

    pub fn new_index_for_test_with_lookups(
        gates: Vec<CircuitGate<Fp>>,
        public: usize,
        lookup_tables: Vec<LookupTable<Fp>>,
        runtime_tables: Option<Vec<RuntimeTableCfg<Fp>>>,
    ) -> ProverIndex<Vesta> {
        //let fp_sponge_params = oracle::pasta::fp_kimchi::params();

        // not sure if theres a smarter way instead of the double unwrap, but should be fine in the test
        let cs = ConstraintSystem::<Vesta>::create(gates)
            .lookup(lookup_tables)
            .runtime(runtime_tables)
            .public(public)
            .build()
            .unwrap();
        let mut srs = SRS::<Vesta>::create(cs.domain.d1.size());
        srs.add_lagrange_basis(cs.domain.d1);
        let srs = Arc::new(srs);

        let (endo_q, _endo_r) = endos::<Pallas>();
        ProverIndex::<Vesta>::create(cs, endo_q, srs)
    }
    pub fn new_index_for_test(gates: Vec<CircuitGate<Fp>>, public: usize) -> ProverIndex<Vesta> {
        new_index_for_test_with_lookups(gates, public, vec![], None)
    }
}<|MERGE_RESOLUTION|>--- conflicted
+++ resolved
@@ -48,14 +48,7 @@
 }
 //~spec:endcode
 
-<<<<<<< HEAD
-impl<'a, G> ProverIndex<G>
-=======
-impl<G: CommitmentCurve> ProverIndex<G>
->>>>>>> f5bf8e0b
-where
-    G: KimchiCurve,
-{
+impl<G: KimchiCurve> ProverIndex<G> {
     /// this function compiles the index from constraints
     pub fn create(mut cs: ConstraintSystem<G>, endo_q: G::ScalarField, srs: Arc<SRS<G>>) -> Self {
         let max_poly_size = srs.g.len();
