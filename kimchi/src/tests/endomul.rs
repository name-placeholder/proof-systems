use crate::{
    circuits::{
        gate::{CircuitGate, GateType},
        polynomials::endosclmul,
        wires::*,
    },
    tests::framework::TestFramework,
};
use ark_ec::{AffineRepr, CurveGroup};
use ark_ff::{BigInteger, BitIteratorLE, Field, One, PrimeField, UniformRand, Zero};
use mina_curves::pasta::{Fp as F, Pallas as Other, Vesta, VestaParameters};
use mina_poseidon::{
    constants::PlonkSpongeConstantsKimchi,
    sponge::{DefaultFqSponge, DefaultFrSponge, ScalarChallenge},
};
<<<<<<< HEAD
use poly_commitment::ipa::endos;
use rand::{rngs::StdRng, SeedableRng};
=======
use poly_commitment::srs::endos;
>>>>>>> befc0ae7
use std::{array, ops::Mul};

type SpongeParams = PlonkSpongeConstantsKimchi;
type BaseSponge = DefaultFqSponge<VestaParameters, SpongeParams>;
type ScalarSponge = DefaultFrSponge<F, SpongeParams>;

#[test]
fn endomul_test() {
    let bits_per_chunk = 4;
    let num_bits = 128;
    let chunks = num_bits / bits_per_chunk;

    let num_scalars = 100;

    assert_eq!(num_bits % bits_per_chunk, 0);

    let mut gates = vec![];

    let rows_per_scalar = 1 + chunks;

    for s in 0..num_scalars {
        for i in 0..chunks {
            let row = rows_per_scalar * s + i;
            gates.push(CircuitGate::new(
                GateType::EndoMul,
                Wire::for_row(row),
                vec![],
            ));
        }

        let row = rows_per_scalar * s + chunks;
        gates.push(CircuitGate::new(GateType::Zero, Wire::for_row(row), vec![]));
    }

    let (endo_q, endo_r) = endos::<Other>();

    let mut witness: [Vec<F>; COLUMNS] =
        array::from_fn(|_| vec![F::zero(); rows_per_scalar * num_scalars]);

    let rng = &mut o1_utils::tests::make_test_rng(None);

    // let start = Instant::now();
    for i in 0..num_scalars {
        let bits_lsb: Vec<_> = BitIteratorLE::new(F::rand(rng).into_bigint())
            .take(num_bits)
            .collect();
        let x = <Other as AffineRepr>::ScalarField::from_bigint(
            <F as PrimeField>::BigInt::from_bits_le(&bits_lsb[..]),
        )
        .unwrap();

        let x_scalar = ScalarChallenge(x).to_field(&endo_r);

        let base = Other::generator();
        // let g = Other::generator().into_group();
        let acc0 = {
            let t = Other::new_unchecked(endo_q * base.x, base.y);
<<<<<<< HEAD
            // Ensuring we use affine coordinates
=======
>>>>>>> befc0ae7
            let p = t + base;
            let acc: Other = (p + p).into();
            (acc.x, acc.y)
        };

        let bits_msb: Vec<_> = bits_lsb.iter().take(num_bits).copied().rev().collect();

        let res = endosclmul::gen_witness(
            &mut witness,
            i * rows_per_scalar,
            endo_q,
            (base.x, base.y),
            &bits_msb,
            acc0,
        );

        let expected = {
            let t = Other::generator();
            let mut acc = Other::new_unchecked(acc0.0, acc0.1).into_group();
            for i in (0..(num_bits / 2)).rev() {
                let b2i = F::from(bits_lsb[2 * i] as u64);
                let b2i1 = F::from(bits_lsb[2 * i + 1] as u64);
                let xq = (F::one() + ((endo_q - F::one()) * b2i1)) * t.x;
                let yq = (b2i.double() - F::one()) * t.y;
                acc = acc + (acc + Other::new_unchecked(xq, yq));
            }
            acc.into_affine()
        };
        assert_eq!(
            expected,
            Other::generator().into_group().mul(x_scalar).into_affine()
        );

        assert_eq!((expected.x, expected.y), res.acc);
        assert_eq!(x.into_bigint(), res.n.into_bigint());
    }

    TestFramework::<Vesta>::default()
        .gates(gates)
        .witness(witness)
        .setup()
        .prove_and_verify::<BaseSponge, ScalarSponge>()
        .unwrap();
}<|MERGE_RESOLUTION|>--- conflicted
+++ resolved
@@ -13,12 +13,7 @@
     constants::PlonkSpongeConstantsKimchi,
     sponge::{DefaultFqSponge, DefaultFrSponge, ScalarChallenge},
 };
-<<<<<<< HEAD
 use poly_commitment::ipa::endos;
-use rand::{rngs::StdRng, SeedableRng};
-=======
-use poly_commitment::srs::endos;
->>>>>>> befc0ae7
 use std::{array, ops::Mul};
 
 type SpongeParams = PlonkSpongeConstantsKimchi;
@@ -76,10 +71,7 @@
         // let g = Other::generator().into_group();
         let acc0 = {
             let t = Other::new_unchecked(endo_q * base.x, base.y);
-<<<<<<< HEAD
             // Ensuring we use affine coordinates
-=======
->>>>>>> befc0ae7
             let p = t + base;
             let acc: Other = (p + p).into();
             (acc.x, acc.y)
