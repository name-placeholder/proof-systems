use crate::{
    circuits::{
        constraints::ConstraintSystem,
        gate::{CircuitGate, CircuitGateError, CircuitGateResult, Connect, GateType},
        polynomial::COLUMNS,
        polynomials::foreign_field_mul,
    },
    curve::KimchiCurve,
    plonk_sponge::FrSponge,
    tests::framework::TestFramework,
};
use ark_ec::AffineCurve;
use ark_ff::{Field, PrimeField, Zero};
use mina_curves::pasta::{Fp, Fq, Pallas, PallasParameters, Vesta, VestaParameters};
use num_bigint::BigUint;
use num_traits::One;
use o1_utils::{
    foreign_field::{BigUintArrayCompose, BigUintForeignFieldHelpers, FieldArrayCompose},
    FieldHelpers, Two,
};

use mina_poseidon::{
    constants::PlonkSpongeConstantsKimchi,
    sponge::{DefaultFqSponge, DefaultFrSponge},
    FqSponge,
};
use num_bigint::RandBigInt;
use rand::{rngs::StdRng, SeedableRng};

type PallasField = <Pallas as AffineCurve>::BaseField;
type VestaField = <Vesta as AffineCurve>::BaseField;

type SpongeParams = PlonkSpongeConstantsKimchi;
type VestaBaseSponge = DefaultFqSponge<VestaParameters, SpongeParams>;
type VestaScalarSponge = DefaultFrSponge<Fp, SpongeParams>;
type PallasBaseSponge = DefaultFqSponge<PallasParameters, SpongeParams>;
type PallasScalarSponge = DefaultFrSponge<Fq, SpongeParams>;

const RNG_SEED: [u8; 32] = [
    211, 31, 143, 75, 29, 255, 0, 126, 237, 193, 86, 160, 1, 90, 131, 221, 186, 168, 4, 95, 50, 48,
    89, 29, 13, 250, 215, 172, 130, 24, 164, 162,
];

// The secp256k1 base field modulus
fn secp256k1_modulus() -> BigUint {
    BigUint::from_bytes_be(&secp256k1::constants::FIELD_SIZE)
}

// Maximum value in the secp256k1 base field
fn secp256k1_max() -> BigUint {
    secp256k1_modulus() - BigUint::from(1u32)
}

// Maximum value whose square fits in secp256k1 base field
fn secp256k1_sqrt() -> BigUint {
    secp256k1_max().sqrt()
}

// Maximum value in the pallas base field
fn pallas_max() -> BigUint {
    PallasField::modulus_biguint() - BigUint::from(1u32)
}

// Maximum value whose square fits in the pallas base field
fn pallas_sqrt() -> BigUint {
    pallas_max().sqrt()
}

// Boilerplate for tests
fn run_test<G: KimchiCurve, EFqSponge, EFrSponge>(
    full: bool,
    external_gates: bool,
    disable_gates_checks: bool,
    left_input: &BigUint,
    right_input: &BigUint,
    foreign_field_modulus: &BigUint,
    invalidations: Vec<((usize, usize), G::ScalarField)>,
) -> (CircuitGateResult<()>, [Vec<G::ScalarField>; COLUMNS])
where
    G::BaseField: PrimeField,
    EFqSponge: Clone + FqSponge<G::BaseField, G, G::ScalarField>,
    EFrSponge: FrSponge<G::ScalarField>,
{
    // Create foreign field multiplication gates
    let (mut next_row, mut gates) =
        CircuitGate::<G::ScalarField>::create_foreign_field_mul(0, foreign_field_modulus);

    // Compute multiplication witness
    let (mut witness, mut external_checks) =
        foreign_field_mul::witness::create(left_input, right_input, foreign_field_modulus);

    // Optionally also add external gate checks to circuit
    if external_gates {
        // Layout for this test (just an example, circuit designer has complete flexibility where to put the checks)
<<<<<<< HEAD
        //    BASIC:
        //      0-1  ForeignFieldMul | Zero
        // EXTERNAL:
        //      2-5  compact-multi-range-check (result range check)
        //        6  "single" Generic (result bound)
        //      7-10 multi-range-check (quotient range check)
        //     11-14 multi-range-check (quotient_bound, product1_lo, product1_hi_0)
        //     later limb-check result bound
        // DESIGNER:
        //        15 Generic (left and right bounds)
        //     16-19 multi-range-check (left multiplicand)
        //     20-23 multi-range-check (right multiplicand)
        //     24-27 multi-range-check (result bound, left bound, right bound)

        // Result compact-multi-range-check
        CircuitGate::extend_compact_multi_range_check(&mut gates, &mut next_row);
        gates.connect_cell_pair((1, 0), (4, 1)); // remainder01
        gates.connect_cell_pair((1, 1), (2, 0)); // remainder2
        external_checks.extend_witness_compact_multi_range_checks(&mut witness);
        // These are the coordinates (row, col) of the remainder limbs in the witness
        // remainder0 -> (3, 0), remainder1 -> (4, 0), remainder2 -> (2,0)
=======
        //      0-1  ForeignFieldMul
        //      2-3  ForeignFieldAdd (result bound addition)
        //      4-7  multi-range-check (left multiplicand)
        //      8-11 multi-range-check (right multiplicand)
        //     12-15 multi-range-check (carry1_lo, product1_lo, product1_hi_0)
        //     16-19 multi-range-check (result range check)
        //     20-23 compact-multi-range-check (quotient bound range check)

        // Result bound addition
        CircuitGate::extend_single_ffadd(
            &mut gates,
            &mut next_row,
            FFOps::Add,
            foreign_field_modulus,
        );
        gates.connect_cell_pair((1, 0), (2, 0));
        gates.connect_cell_pair((1, 1), (2, 1));
        gates.connect_cell_pair((1, 2), (2, 2));
        external_checks
            .extend_witness_bound_addition(&mut witness, &foreign_field_modulus.to_field_limbs());
>>>>>>> 3f9f62a9

        // Constant single Generic gate for result bound
        CircuitGate::extend_high_bounds(&mut gates, &mut next_row, foreign_field_modulus);
        gates.connect_cell_pair((6, 0), (1, 1)); // remainder2
        external_checks.extend_witness_high_bounds_computation(&mut witness, foreign_field_modulus);

        // Quotient multi-range-check
        CircuitGate::extend_multi_range_check(&mut gates, &mut next_row);
        gates.connect_cell_pair((1, 2), (7, 0)); // quotient0
        gates.connect_cell_pair((1, 3), (8, 0)); // quotient1
        gates.connect_cell_pair((1, 4), (9, 0)); // quotient2
                                                 // Witness updated below

        // Multiplication witness value quotient_bound, product1_lo, product1_hi_0 multi-range-check
        CircuitGate::extend_multi_range_check(&mut gates, &mut next_row);
        gates.connect_cell_pair((1, 5), (11, 0)); // quotient_bound
        gates.connect_cell_pair((0, 6), (12, 0)); // product1_lo
        gates.connect_cell_pair((1, 6), (13, 0)); // product1_hi_0
                                                  // Witness updated below

<<<<<<< HEAD
        // Add witness for external multi-range checks:
        // [quotient0, quotient1, quotient2]
        // [quotient_bound, product1_lo, product1_hi_0]
        external_checks.extend_witness_multi_range_checks(&mut witness);

        // DESIGNER CHOICE: left and right (and result bound from before)
        let left_limbs = left_input.to_field_limbs();
        let right_limbs = right_input.to_field_limbs();
        // Constant Double Generic gate for result and quotient bounds
        external_checks.add_high_bound_computation(&left_limbs[2]);
        external_checks.add_high_bound_computation(&right_limbs[2]);
        CircuitGate::extend_high_bounds(&mut gates, &mut next_row, foreign_field_modulus);
        gates.connect_cell_pair((15, 0), (0, 2)); // left2
        gates.connect_cell_pair((15, 3), (0, 5)); // right2
        external_checks.extend_witness_high_bounds_computation(&mut witness, foreign_field_modulus);

        // Left input multi-range-check
        external_checks.add_multi_range_check(&left_limbs);
=======
        // Multiplication witness value carry1_lo, product1_lo, product1_hi_0 multi-range-check
>>>>>>> 3f9f62a9
        CircuitGate::extend_multi_range_check(&mut gates, &mut next_row);
        gates.connect_cell_pair((0, 0), (16, 0)); // left_input0
        gates.connect_cell_pair((0, 1), (17, 0)); // left_input1
        gates.connect_cell_pair((0, 2), (18, 0)); // left_input2
                                                  // Witness updated below

        // Right input multi-range-check
        external_checks.add_multi_range_check(&right_limbs);
        CircuitGate::extend_multi_range_check(&mut gates, &mut next_row);
        gates.connect_cell_pair((0, 3), (20, 0)); // right_input0
        gates.connect_cell_pair((0, 4), (21, 0)); // right_input1
        gates.connect_cell_pair((0, 5), (22, 0)); // right_input2
                                                  // Witness updated below

<<<<<<< HEAD
        // Add witness for external multi-range checks:
        // left and right limbs
        external_checks.extend_witness_multi_range_checks(&mut witness);

        // [result_bound, 0, 0]
        // Bounds for result limb range checks
        CircuitGate::extend_multi_range_check(&mut gates, &mut next_row);
        gates.connect_cell_pair((6, 2), (24, 0)); // result_bound
                                                  // Witness updated below

        // Multi-range check bounds for left and right inputs
        let left_hi_bound =
            foreign_field_mul::witness::compute_high_bound(left_input, foreign_field_modulus);
        let right_hi_bound =
            foreign_field_mul::witness::compute_high_bound(right_input, foreign_field_modulus);
        external_checks.add_limb_check(&left_hi_bound.into());
        external_checks.add_limb_check(&right_hi_bound.into());
        gates.connect_cell_pair((15, 2), (25, 0)); // left_bound
        gates.connect_cell_pair((15, 5), (26, 0)); // right_bound

        external_checks.extend_witness_limb_checks(&mut witness);
=======
        // Add witness for external multi-range checks (carry1_lo, product1_lo, product1_hi_0 and result)
        external_checks.extend_witness_multi_range_checks(&mut witness);

        // Quotient bound compact-multi-range-check
        CircuitGate::extend_compact_multi_range_check(&mut gates, &mut next_row);
        gates.connect_cell_pair((1, 3), (22, 1));
        gates.connect_cell_pair((1, 4), (20, 0));
        external_checks.extend_witness_compact_multi_range_checks(&mut witness);
>>>>>>> 3f9f62a9
    }

    let runner = if full {
        // Create prover index with test framework
        Some(
            TestFramework::<G>::default()
                .disable_gates_checks(disable_gates_checks)
                .gates(gates.clone())
                .setup(),
        )
    } else {
        None
    };

    let cs = if let Some(runner) = runner.as_ref() {
        runner.clone().prover_index().cs.clone()
    } else {
        // If not full mode, just create constraint system (this is much faster)
        ConstraintSystem::create(gates.clone()).build().unwrap()
    };

    // Perform witness verification that everything is ok before invalidation (quick checks)
    for (row, gate) in gates.iter().enumerate().take(witness[0].len()) {
        let result = gate.verify_witness::<G>(row, &witness, &cs, &witness[0][0..cs.public]);
        if result.is_err() {
            return (result, witness);
        }
    }

    if let Some(runner) = runner.as_ref() {
        // Perform full test that everything is ok before invalidation
        assert_eq!(
            runner
                .clone()
                .witness(witness.clone())
                .prove_and_verify::<EFqSponge, EFrSponge>(),
            Ok(())
        );
    }

    if !invalidations.is_empty() {
        for ((row, col), mut value) in invalidations {
            // Invalidate witness
            if witness[col][row] == value {
                // If the invalidation would be the same value choose a different one
                // Don't let it wrap around
                assert_ne!(value, G::ScalarField::zero());
                value -= G::ScalarField::one();
            }
            witness[col][row] = value;
        }

        if !disable_gates_checks {
            // Check witness verification fails
            // When targeting the plookup constraints the invalidated values would cause custom constraint
            // failures, so we want to suppress these witness verification checks when doing plookup tests.
            for (row, gate) in gates.iter().enumerate().take(witness[0].len()) {
                let result =
                    gate.verify_witness::<G>(row, &witness, &cs, &witness[0][0..cs.public]);
                if result.is_err() {
                    return (result, witness);
                }
            }
        }

        // Run test on invalid witness
        if let Some(runner) = runner.as_ref() {
            match runner
                .clone()
                .witness(witness.clone())
                .prove_and_verify::<EFqSponge, EFrSponge>()
            {
                Err(err_msg) => {
                    if err_msg[..46] == *"the lookup failed to find a match in the table" {
                        return (
                            Err(CircuitGateError::InvalidLookupConstraint(
                                GateType::ForeignFieldMul,
                            )),
                            witness,
                        );
                    } else {
                        return (
                            Err(CircuitGateError::InvalidConstraint(
                                GateType::ForeignFieldMul,
                            )),
                            witness,
                        );
                    }
                }
                Ok(()) => return (Ok(()), witness),
            }
        }
    }

    (Ok(()), witness)
}

<<<<<<< HEAD
=======
/// Generate a random foreign field element x whose addition with the negated foreign field modulus f' = 2^t - f results
/// in an overflow in the lest significant limb x0.  The limbs are in 2 limb compact representation:
///
///     x  = x0  + 2^2L * x1
///     f' = f'0 + 2^2L * f'1
///
/// Note that it is not possible to have an overflow in the most significant limb.  This is because if there were an overflow
/// when adding f'1 to x1, then we'd have a contradiction.  To see this, first note that to get an overflow in the highest limbs,
/// we need
///
///     2^L < x1 + o0 + f'1 <= 2^L - 1 + o0 + f'1
///
/// where 2^L - 1 is the maximum possible size of x1 (before it overflows) and o0 is the overflow bit from the addition of the
/// least significant limbs x0 and f'0.  This means
///
///     2^L - o0 - f'1 < x1 < 2^L
///
/// We cannot allow x to overflow the foreign field, so we also have
///
///     x1 < (f - x0)/2^2L
///
/// Thus,
///
///     2^L - o0  - f'1 < (f - x0)/2^2L = f/2^2L - x0/2^2L
///
/// Since x0/2^2L = o0 we have
///
///     2^L - o0 - f'1 < f/2^2L - o0
///
/// so
///     2^L - f'1 < f/2^2L
///
/// Notice that f/2^2L = f1.  Now we have
///
///     2^L - f'1 < f1
///     <=>
///     f'1 > 2^L - f1
///
/// However, this is a contradiction with the definition of our negated foreign field modulus limb f'1 = 2^L - f1.
///
/// This proof means that, since they are never used, we can safely remove the witness for the carry bit of
/// addition of the most significant bound addition limbs and its corresponding boolean constraint.
pub fn rand_foreign_field_element_with_bound_overflows(
    rng: &mut StdRng,
    foreign_field_modulus: &BigUint,
) -> Result<BigUint, &'static str> {
    if *foreign_field_modulus < BigUint::two_to_2limb() {
        return Err("Foreign field modulus too small");
    }

    auto_clone_array!(
        neg_foreign_field_modulus,
        foreign_field_modulus.negate().to_compact_limbs()
    );

    if neg_foreign_field_modulus(0) == BigUint::zero() {
        return Err("Overflow not possible");
    }

    // Compute x0 that will overflow: this means 2^2L - f'0 < x0 < 2^2L
    let (start, stop) = (
        BigUint::two_to_2limb() - neg_foreign_field_modulus(0),
        BigUint::two_to_2limb(),
    );

    let x0 = rng.gen_biguint_range(&start, &stop);

    // Compute overflow bit
    let o0 = (x0.clone() + neg_foreign_field_modulus(0)).div(&BigUint::two_to_2limb());

    // Compute x1: this means x2 < 2^L - o01 - f'1 AND  x2 < (f - x01)/2^2L
    let (start, stop) = (
        BigUint::zero(),
        std::cmp::min(
            BigUint::two_to_limb() - o0 - neg_foreign_field_modulus(1),
            (foreign_field_modulus - x0.clone()) / BigUint::two_to_2limb(),
        ),
    );
    let x1 = rng.gen_biguint_range(&start, &stop);
    Ok([x0, x1].compose())
}

fn test_rand_foreign_field_element_with_bound_overflows<F: PrimeField>(
    rng: &mut StdRng,
    foreign_field_modulus: &BigUint,
) {
    let neg_foreign_field_modulus = foreign_field_modulus.negate();

    // Select a random x that would overflow on lowest limb
    let x = rand_foreign_field_element_with_bound_overflows(rng, foreign_field_modulus)
        .expect("Failed to get element with bound overflow");

    // Check it obeys the modulus
    assert!(x < *foreign_field_modulus);

    // Compute bound directly as BigUint
    let bound = foreign_field_mul::witness::compute_bound(&x, &neg_foreign_field_modulus);

    // Compute bound separately on limbs
    let sums: [F; 2] = foreign_field_mul::circuitgates::compute_intermediate_sums(
        &x.to_field_limbs::<F>(),
        &neg_foreign_field_modulus.to_field_limbs(),
    );

    // Convert bound to field limbs in order to do checks
    let bound = bound.to_compact_field_limbs::<F>();

    // Check there is an overflow
    assert!(sums[0] >= F::two_to_2limb());
    assert!(sums[1] < F::two_to_limb());
    assert!(bound[0] < F::two_to_2limb());
    assert!(bound[1] < F::two_to_limb());

    // Check that limbs don't match sums
    assert_ne!(bound[0], sums[0]);
    assert_ne!(bound[1], sums[1]);
}

>>>>>>> 3f9f62a9
// Test targeting each custom constraint (positive and negative tests for each)
fn test_custom_constraints<G: KimchiCurve, EFqSponge, EFrSponge>(foreign_field_modulus: &BigUint)
where
    G::BaseField: PrimeField,
    EFqSponge: Clone + FqSponge<G::BaseField, G, G::ScalarField>,
    EFrSponge: FrSponge<G::ScalarField>,
{
    let rng = &mut StdRng::from_seed(RNG_SEED);

    for _ in 0..3 {
        let left_input = rng.gen_biguint_range(&BigUint::zero(), foreign_field_modulus);
        let right_input = rng.gen_biguint_range(&BigUint::zero(), foreign_field_modulus);

        // Test constraint (C1): invalidate product1_hi_1 is in [0, 2^2)
        let (result, witness) = run_test::<G, EFqSponge, EFrSponge>(
            false,
            false,
            false,
            &left_input,
            &right_input,
            foreign_field_modulus,
            vec![((1, 7), G::ScalarField::from(4u32))], // Invalidate product1_hi_1
        );
        assert_eq!(
            (&left_input * &right_input) % foreign_field_modulus,
            [witness[0][1], witness[1][1]].compose()
        );
        assert_eq!(
            result,
            Err(CircuitGateError::Constraint(GateType::ForeignFieldMul, 1)),
        );

        // Test constraint (C2): invalidate carry0 in [0, 2^2)
        let (result, witness) = run_test::<G, EFqSponge, EFrSponge>(
            false,
            false,
            false,
            &left_input,
            &right_input,
            foreign_field_modulus,
            vec![((1, 11), G::ScalarField::from(4u32))], // Invalidate carry0
        );
        assert_eq!(
            (&left_input * &right_input) % foreign_field_modulus,
            [witness[0][1], witness[1][1]].compose()
        );
        assert_eq!(
            result,
            Err(CircuitGateError::Constraint(GateType::ForeignFieldMul, 2)),
        );

        // Test constraint (C3): invalidate middle intermediate product p1 decomposition
        let (result, witness) = run_test::<G, EFqSponge, EFrSponge>(
            false,
            false,
            false,
            &left_input,
            &right_input,
            foreign_field_modulus,
            vec![((0, 6), G::ScalarField::one())], // Invalidate product1_lo
        );
        assert_eq!(
            (&left_input * &right_input) % foreign_field_modulus,
            [witness[0][1], witness[1][1]].compose()
        );
        assert_eq!(
            result,
            Err(CircuitGateError::Constraint(GateType::ForeignFieldMul, 3)),
        );

        // Test constraint (C4): invalidate carry0
        let (result, witness) = run_test::<G, EFqSponge, EFrSponge>(
            false,
            false,
            false,
            &left_input,
            &right_input,
            foreign_field_modulus,
            vec![((1, 11), G::ScalarField::from(3u32))], // Invalidate carry0
        );
        assert_eq!(
            (&left_input * &right_input) % foreign_field_modulus,
            [witness[0][1], witness[1][1]].compose()
        );
        assert_eq!(
            result,
            Err(CircuitGateError::Constraint(GateType::ForeignFieldMul, 4)),
        );

        // Test constraint (C5): invalid native modulus check but binary modulus checks ok
        //     Triggering constraint C4 is challenging, so this is done with
        //     the test_native_modulus_constraint() test below

        // Test constraint (C6): invalidate carry1_crumb0
        let (result, witness) = run_test::<G, EFqSponge, EFrSponge>(
            false,
            false,
            false,
            &left_input,
            &right_input,
            foreign_field_modulus,
            vec![((0, 11), G::ScalarField::from(8u32))], // Invalidate carry1_crumb0
        );
        assert_eq!(
            (&left_input * &right_input) % foreign_field_modulus,
            [witness[0][1], witness[1][1]].compose()
        );
        assert_eq!(
            result,
            Err(CircuitGateError::Constraint(GateType::ForeignFieldMul, 6)),
        );
        // Test constraint (C7): invalidate carry1_crumb1
        let (result, witness) = run_test::<G, EFqSponge, EFrSponge>(
            false,
            false,
            false,
            &left_input,
            &right_input,
            foreign_field_modulus,
            vec![((0, 12), G::ScalarField::from(8u32))], // Invalidate carry1_crumb0
        );
        assert_eq!(
            (&left_input * &right_input) % foreign_field_modulus,
            [witness[0][1], witness[1][1]].compose()
        );
        assert_eq!(
            result,
            Err(CircuitGateError::Constraint(GateType::ForeignFieldMul, 7)),
        );
        // Test constraint (C8): invalidate carry1_crumb2
        let (result, witness) = run_test::<G, EFqSponge, EFrSponge>(
            false,
            false,
            false,
            &left_input,
            &right_input,
            foreign_field_modulus,
            vec![((0, 13), G::ScalarField::from(8u32))], // Invalidate carry1_crumb0
        );
        assert_eq!(
            (&left_input * &right_input) % foreign_field_modulus,
            [witness[0][1], witness[1][1]].compose()
        );
        assert_eq!(
            result,
            Err(CircuitGateError::Constraint(GateType::ForeignFieldMul, 8)),
        );

        // Test constraint (C9): invalidate carry1_bit
        let (result, witness) = run_test::<G, EFqSponge, EFrSponge>(
            false,
            false,
            false,
            &left_input,
            &right_input,
            foreign_field_modulus,
            vec![((0, 14), G::ScalarField::from(3u32))], // Invalidate carry1_crumb0
        );
        assert_eq!(
            (&left_input * &right_input) % foreign_field_modulus,
            [witness[0][1], witness[1][1]].compose()
        );
        assert_eq!(
            result,
            Err(CircuitGateError::Constraint(GateType::ForeignFieldMul, 9)),
        );

        // Test constraint (C10): invalidate zero check
        let (result, witness) = run_test::<G, EFqSponge, EFrSponge>(
            false,
            false,
            false,
            &left_input,
            &right_input,
            foreign_field_modulus,
            vec![((0, 7), G::ScalarField::one())], // Invalidate carry1_0_11
        );
        assert_eq!(
            (&left_input * &right_input) % foreign_field_modulus,
            [witness[0][1], witness[1][1]].compose()
        );
        assert_eq!(
            result,
            Err(CircuitGateError::Constraint(GateType::ForeignFieldMul, 10)),
        );

        // Test constraint (C11): invalidate quotient high bound
        let (result, witness) = run_test::<G, EFqSponge, EFrSponge>(
            false,
            false,
            false,
            &left_input,
            &right_input,
            foreign_field_modulus,
            vec![((1, 5), G::ScalarField::one())], // Invalidate quotient_bound
        );
        assert_eq!(
            (&left_input * &right_input) % foreign_field_modulus,
            [witness[0][1], witness[1][1]].compose()
        );
        assert_eq!(
            result,
            Err(CircuitGateError::Constraint(GateType::ForeignFieldMul, 11)),
        );
    }
}

#[test]
// Test the multiplication of two zeros.
// This checks that small amounts get packed into limbs
fn test_zero_mul() {
    let (result, witness) = run_test::<Vesta, VestaBaseSponge, VestaScalarSponge>(
        true,
        true,
        false,
        &BigUint::zero(),
        &BigUint::zero(),
        &secp256k1_modulus(),
        vec![],
    );
    assert_eq!(result, Ok(()));

    // Check remainder is zero
    assert_eq!(witness[0][1], PallasField::zero()); // remainder01
    assert_eq!(witness[1][1], PallasField::zero()); // remainder2

    // Check quotient is zero
    assert_eq!(witness[2][1], PallasField::zero());
    assert_eq!(witness[3][1], PallasField::zero());
    assert_eq!(witness[4][1], PallasField::zero());
}

#[test]
// Test the multiplication of largest foreign element and 1
fn test_one_mul() {
    let (result, witness) = run_test::<Vesta, VestaBaseSponge, VestaScalarSponge>(
        true,
        true,
        false,
        &secp256k1_max(),
        &One::one(),
        &secp256k1_modulus(),
        vec![],
    );
    assert_eq!(result, Ok(()));

    // Check remainder is secp256k1_max()
    let target = secp256k1_max().to_compact_field_limbs();
    assert_eq!(witness[0][1], target[0]);
    assert_eq!(witness[1][1], target[1]);

    // Check quotient is zero
    assert_eq!(witness[2][1], PallasField::zero());
    assert_eq!(witness[3][1], PallasField::zero());
    assert_eq!(witness[4][1], PallasField::zero());
}

#[test]
// Test the maximum value m whose square fits in the native field
//    m^2 = q * f + r -> q should be 0 and r should be m^2 < n < f
fn test_max_native_square() {
    let (result, witness) = run_test::<Vesta, VestaBaseSponge, VestaScalarSponge>(
        true,
        true,
        false,
        &pallas_sqrt(),
        &pallas_sqrt(),
        &secp256k1_modulus(),
        vec![],
    );
    assert_eq!(result, Ok(()));

    // Check remainder is the square
    let multiplicand = pallas_sqrt();
    let square = multiplicand.pow(2u32);
    let product = square.to_compact_field_limbs();
    assert_eq!(witness[0][1], product[0]);
    assert_eq!(witness[1][1], product[1]);

    // Check quotient is zero
    assert_eq!(witness[2][1], PallasField::zero());
    assert_eq!(witness[3][1], PallasField::zero());
    assert_eq!(witness[4][1], PallasField::zero());
}

#[test]
// Test the maximum value g whose square fits in the foreign field
//     g^2 = q * f + r -> q should be 0 and r should be g^2 < f
fn test_max_foreign_square() {
    let (result, witness) = run_test::<Vesta, VestaBaseSponge, VestaScalarSponge>(
        true,
        true,
        false,
        &secp256k1_sqrt(),
        &secp256k1_sqrt(),
        &secp256k1_modulus(),
        vec![],
    );
    assert_eq!(result, Ok(()));

    // Check remainder is the square
    let multiplicand = secp256k1_sqrt();
    let square = multiplicand.pow(2u32);
    let product = square.to_compact_field_limbs();
    assert_eq!(witness[0][1], product[0]);
    assert_eq!(witness[1][1], product[1]);

    // Check quotient is zero
    assert_eq!(witness[2][1], PallasField::zero());
    assert_eq!(witness[3][1], PallasField::zero());
    assert_eq!(witness[4][1], PallasField::zero());
}

#[test]
// Test squaring the maximum native field elements
//     (n - 1) * (n - 1) = q * f + r
fn test_max_native_multiplicands() {
    let (result, witness) = run_test::<Vesta, VestaBaseSponge, VestaScalarSponge>(
        true,
        true,
        false,
        &pallas_max(),
        &pallas_max(),
        &secp256k1_modulus(),
        vec![],
    );
    assert_eq!(result, Ok(()));
    assert_eq!(
        pallas_max() * pallas_max() % secp256k1_modulus(),
        [witness[0][1], witness[1][1]].compose()
    );
}

#[test]
// Test squaring the maximum foreign field elements
//     (f - 1) * (f - 1) = f^2 - 2f + 1 = f * (f - 2) + 1
fn test_max_foreign_multiplicands() {
    let (result, witness) = run_test::<Vesta, VestaBaseSponge, VestaScalarSponge>(
        true,
        true,
        false,
        &secp256k1_max(),
        &secp256k1_max(),
        &secp256k1_modulus(),
        vec![],
    );
    assert_eq!(result, Ok(()));
    assert_eq!(
        secp256k1_max() * secp256k1_max() % secp256k1_modulus(),
        [witness[0][1], witness[1][1]].compose()
    );
}

#[test]
// Test with nonzero carry0 bits
fn test_nonzero_carry0() {
    let rng = &mut StdRng::from_seed(RNG_SEED);

    for _ in 0..4 {
        let mut a = rng.gen_biguint_below(&secp256k1_modulus()).to_limbs();
        let mut b = rng.gen_biguint_below(&secp256k1_modulus()).to_limbs();

        // Adjust lowest limb to trigger carry bits into carry0
        a[0] = BigUint::two_to_limb() - BigUint::one();
        let a = a.compose();
        assert!(a < secp256k1_modulus());
        b[0] = BigUint::two_to_limb() - BigUint::one();
        let b = b.compose();
        assert!(b < secp256k1_modulus());

        // Valid witness test
        let (result, witness) = run_test::<Vesta, VestaBaseSponge, VestaScalarSponge>(
            false,
            true,
            false,
            &a,
            &b,
            &secp256k1_modulus(),
            vec![],
        );
        assert_eq!(result, Ok(()));
        assert_ne!(witness[11][1], PallasField::zero()); // carry0 is not zero
        assert_eq!(
            &a * &b % secp256k1_modulus(),
            [witness[0][1], witness[1][1]].compose()
        );

        // Invalid carry0 witness test
        let (result, witness) = run_test::<Vesta, VestaBaseSponge, VestaScalarSponge>(
            false,
            true,
            false,
            &a,
            &b,
            &secp256k1_modulus(),
            vec![((1, 11), PallasField::zero())], // Invalidate carry0
        );
        // The constraint (C4) should fail
        assert_eq!(
            result,
            Err(CircuitGateError::Constraint(GateType::ForeignFieldMul, 4))
        );
        assert_eq!(
            a * b % secp256k1_modulus(),
            [witness[0][1], witness[1][1]].compose()
        );
    }
}

#[test]
// Test with nonzero carry10 (this targets only the limbs and the first crumb of carry1)
fn test_nonzero_carry10() {
    // Max modulus
    let foreign_field_modulus = BigUint::two().pow(259u32);

    // Maximum quotient
    let q = &foreign_field_modulus - BigUint::one();

    // Compute operands
    let a = &foreign_field_modulus / BigUint::two().pow(5);
    let b = ((&q * &foreign_field_modulus) / &a) % &foreign_field_modulus;

    // Valid witness test
    let (result, witness) = run_test::<Vesta, VestaBaseSponge, VestaScalarSponge>(
        false,
        true,
        false,
        &a,
        &b,
        &foreign_field_modulus,
        vec![],
    );
    assert_eq!(result, Ok(()));
    let carry10 = witness[7][0]
        + witness[8][0] * PallasField::two_pow(12)
        + witness[9][0] * PallasField::two_pow(24)
        + witness[10][0] * PallasField::two_pow(36)
        + witness[8][1] * PallasField::two_pow(48)
        + witness[9][1] * PallasField::two_pow(60)
        + witness[10][1] * PallasField::two_pow(72)
        + witness[11][0] * PallasField::two_pow(84)
        + witness[12][0] * PallasField::two_pow(86);
    assert_ne!(carry10, PallasField::zero()); // carry10 is definitely not zero
    assert_eq!(
        &a * &b % &foreign_field_modulus,
        [witness[0][1], witness[1][1]].compose()
    );

    // Invalid carry0 witness test
    let (result, witness) = run_test::<Vesta, VestaBaseSponge, VestaScalarSponge>(
        false,
        false, // Disable copy constraints so we can catch carry10 custom constraint failure
        false,
        &a,
        &b,
        &foreign_field_modulus,
        vec![((0, 10), PallasField::zero())], // Invalidate carry10
    );
    // The constraint (C10) should fail
    assert_eq!(
        result,
        Err(CircuitGateError::Constraint(GateType::ForeignFieldMul, 10))
    );
    assert_eq!(
        a * b % &foreign_field_modulus,
        [witness[0][1], witness[1][1]].compose()
    );
}

#[test]
// Test with nonzero carry1_hi (this targets only carry1_crumb2 and carry1_bit)
fn test_nonzero_carry1_hi() {
    // Big (rubbish) modulus
    let foreign_field_modulus = BigUint::two().pow(259u32) - BigUint::one();

    // Maximum operands
    let a = &foreign_field_modulus - BigUint::one();

    // Valid witness test
    let (result, witness) = run_test::<Vesta, VestaBaseSponge, VestaScalarSponge>(
        false,
        true,
        false,
        &a,
        &a,
        &foreign_field_modulus,
        vec![],
    );
    assert_eq!(result, Ok(()));
    let carry1_hi = witness[13][0] + witness[14][0] * PallasField::from(4u32);
    assert_ne!(carry1_hi, PallasField::zero()); // carry1_hi is definitely not zero
    assert_eq!(
        &a * &a % &foreign_field_modulus,
        [witness[0][1], witness[1][1]].compose()
    );

    // Invalid carry1_hi witness test
    let (result, witness) = run_test::<Vesta, VestaBaseSponge, VestaScalarSponge>(
        false,
        false, // Disable copy constraints so we can catch carry1_hi custom constraint failure
        false,
        &a,
        &a,
        &foreign_field_modulus,
        vec![((0, 7), PallasField::zero())], // Invalidate carry1_hi
    );
    // The constraint (C5) should fail
    assert_eq!(
        result,
        Err(CircuitGateError::Constraint(GateType::ForeignFieldMul, 10))
    );
    assert_eq!(
        &a * &a % &foreign_field_modulus,
        [witness[0][1], witness[1][1]].compose()
    );
}

#[test]
// Test with nonzero second bit of carry1_hi
fn test_nonzero_second_bit_carry1_hi() {
    let rng = &mut StdRng::from_seed(RNG_SEED);
    let a = rng.gen_biguint_range(
        &(secp256k1_modulus() - BigUint::two().pow(64)),
        &secp256k1_modulus(),
    );
    let b = secp256k1_max();

    // Valid witness test
    let (result, witness) = run_test::<Vesta, VestaBaseSponge, VestaScalarSponge>(
        false,
        true,
        false,
        &a,
        &b,
        &secp256k1_modulus(),
        vec![],
    );
    assert_eq!(result, Ok(()));
    let carry1_hi = witness[13][0] + witness[14][0] * PallasField::from(4u32);
    assert_eq!(carry1_hi, PallasField::from(2u32)); // carry1_hi is not zero
    assert_eq!(
        &a * &b % secp256k1_modulus(),
        [witness[0][1], witness[1][1]].compose()
    );

    // Invalid carry1_hi witness test
    let (result, witness) = run_test::<Vesta, VestaBaseSponge, VestaScalarSponge>(
        false,
        false, // Disable copy constraints so we can catch carry1_hi custom constraint failure
        false,
        &a,
        &b,
        &secp256k1_modulus(),
        vec![((0, 13), PallasField::two())], // Invalidate carry1_hi
    );
    // The constraint (C10) should fail
    assert_eq!(
        result,
        Err(CircuitGateError::Constraint(GateType::ForeignFieldMul, 10))
    );
    assert_eq!(
        a * b % secp256k1_modulus(),
        [witness[0][1], witness[1][1]].compose()
    );
}

#[test]
// Test invalid carry1_hi range bit
fn test_invalid_carry1_bit() {
    let a = BigUint::zero();
    let b = BigUint::zero();

    // Invalid carry1_hi witness test
    let (result, _) = run_test::<Vesta, VestaBaseSponge, VestaScalarSponge>(
        true,
        false, // Disable external checks so we can catch carry1_hi plookup failure
        false,
        &a,
        &b,
        &secp256k1_modulus(),
        vec![
            ((0, 14), PallasField::from(2u32)), // carry1_hi > 3 bits (invalid)
        ],
    );
    assert_eq!(
        result,
        Err(CircuitGateError::Constraint(GateType::ForeignFieldMul, 9))
    );
}

#[test]
// This is no longer a lookup test since the 3-bit check is now a crumb + a bit
fn test_invalid_wraparound_carry1_hi() {
    let a = BigUint::zero();
    let b = BigUint::zero();

    // Sanity check wraparound values
    let two_to_9 = PallasField::from(2u32).pow([9]);
    // Wraparound (exploit) value x s.t. x >= 2^12 AND 2^9 * x < 2^12
    // (credit to querolita for computing the real instances of this value for these test cases!)
    let wraparound_0 = two_to_9.inverse().expect("failed to get inverse");
    for i in 0..8 {
        let wraparound_i = wraparound_0 + PallasField::from(i);
        assert!(wraparound_i >= PallasField::from(2u32).pow([12u64]));
        assert!(two_to_9 * wraparound_i < PallasField::from(2u32).pow([12u64]));
        // Wraparound!!!
    }
    // edge case: x - 1 is not a wraparound value
    assert!(wraparound_0 - PallasField::one() >= PallasField::from(2u32).pow([12u64]));
    assert!(two_to_9 * (wraparound_0 - PallasField::one()) >= PallasField::from(2u32).pow([12u64]));
    // edge case: x + 8 is not a wraparound value
    assert!(wraparound_0 + PallasField::from(8) >= PallasField::from(2u32).pow([12u64]));
    assert!(
        two_to_9 * (wraparound_0 + PallasField::from(8)) >= PallasField::from(2u32).pow([12u64])
    );

    let value = PallasField::from(512u32) // wraparound_0 + 1
        .inverse()
        .expect("failed to get inverse")
        .to_biguint();

    let carry1_bit = value.clone() / BigUint::from(4u32);

    let carry1_crumb2 = value % BigUint::from(4u32);

    // Invalid carry1_hi witness that causes wrap around to something less than 3-bits
    let (result, witness) = run_test::<Vesta, VestaBaseSponge, VestaScalarSponge>(
        true,
        false, // Disable external checks so we can catch carry1_hi plookup failure
        false,
        &a,
        &b,
        &secp256k1_modulus(),
        vec![
            // Invalidate carry1_hi by wrapping
            // carry1_hi > 12 bits > 3 bits, but wraps around < 12-bits when scaled by 2^9
            ((0, 14), carry1_bit.into()),
            ((0, 13), carry1_crumb2.into()),
        ],
    );
    // crumb is "1"
    // bit is "7222870800814035139336520183037050892714122003062567151295331946573649149952"
    // carry1_hi is >> 9 bits but
    // carry1_hi * 2^9 is < 12 bits, actually is equal to one
    let carry1_hi = witness[13][0] + witness[14][0] * PallasField::from(4u32);
    assert!(carry1_hi >= PallasField::from(2u32).pow([9u64]));
    assert!(two_to_9 * carry1_hi < PallasField::from(2u32).pow([12u64]));
    // the bit is not a bit
    assert_eq!(
        result,
        Err(CircuitGateError::Constraint(GateType::ForeignFieldMul, 9)),
    );
}

#[test]
// Test witness with invalid quotient fails verification
fn test_zero_mul_invalid_quotient() {
    let (result, _) = run_test::<Vesta, VestaBaseSponge, VestaScalarSponge>(
        false,
        true,
        false,
        &BigUint::zero(),
        &BigUint::zero(),
        &secp256k1_modulus(),
        vec![((1, 2), PallasField::one())], // Invalidate q0
    );
    assert_eq!(
        result,
        Err(CircuitGateError::Constraint(GateType::ForeignFieldMul, 4)),
    );

    let (result, _) = run_test::<Vesta, VestaBaseSponge, VestaScalarSponge>(
        false,
        true,
        false,
        &BigUint::zero(),
        &BigUint::zero(),
        &secp256k1_modulus(),
        vec![((1, 3), PallasField::one())], // Invalidate q1
    );
    assert_eq!(
        result,
        Err(CircuitGateError::Constraint(GateType::ForeignFieldMul, 3)),
    );

    let (result, _) = run_test::<Vesta, VestaBaseSponge, VestaScalarSponge>(
        false,
        true,
        false,
        &BigUint::zero(),
        &BigUint::zero(),
        &secp256k1_modulus(),
        vec![((1, 4), PallasField::one())], // Invalidate q2
    );
    assert_eq!(
        result,
        Err(CircuitGateError::Constraint(GateType::ForeignFieldMul, 5))
    );

    let (result, _) = run_test::<Vesta, VestaBaseSponge, VestaScalarSponge>(
        false,
        true,
        false,
        &secp256k1_sqrt(),
        &secp256k1_sqrt(),
        &secp256k1_modulus(),
        vec![((1, 2), PallasField::one())], // Invalidate q0
    );
    assert_eq!(
        result,
        Err(CircuitGateError::Constraint(GateType::ForeignFieldMul, 4))
    );

    let (result, _) = run_test::<Vesta, VestaBaseSponge, VestaScalarSponge>(
        false,
        true,
        false,
        &secp256k1_sqrt(),
        &secp256k1_sqrt(),
        &secp256k1_modulus(),
        vec![((1, 3), PallasField::one())], // Invalidate q1
    );
    assert_eq!(
        result,
        Err(CircuitGateError::Constraint(GateType::ForeignFieldMul, 3))
    );

    let (result, _) = run_test::<Vesta, VestaBaseSponge, VestaScalarSponge>(
        false,
        true,
        false,
        &secp256k1_sqrt(),
        &secp256k1_sqrt(),
        &secp256k1_modulus(),
        vec![((1, 4), PallasField::one())], // Invalidate q2
    );
    assert_eq!(
        result,
        Err(CircuitGateError::Constraint(GateType::ForeignFieldMul, 5))
    );
}

#[test]
// Test witness with invalid remainder fails
fn test_mul_invalid_remainder() {
    let (result, _) = run_test::<Vesta, VestaBaseSponge, VestaScalarSponge>(
        false,
        false,
        false,
        &secp256k1_sqrt(),
        &secp256k1_sqrt(),
        &secp256k1_modulus(),
        vec![((1, 0), PallasField::zero())], // Invalidate r01
    );
    assert_eq!(
        result,
        Err(CircuitGateError::Constraint(GateType::ForeignFieldMul, 4))
    );

    let (result, _) = run_test::<Vesta, VestaBaseSponge, VestaScalarSponge>(
        false,
        false,
        false,
        &secp256k1_sqrt(),
        &secp256k1_sqrt(),
        &secp256k1_modulus(),
        vec![((1, 1), PallasField::one())], // Invalidate r2
    );
    assert_eq!(
        result,
        Err(CircuitGateError::Constraint(GateType::ForeignFieldMul, 5))
    );
}

#[test]
// Test multiplying some random values and invalidating carry1_lo
fn test_random_multiplicands_carry1_lo() {
    let rng = &mut StdRng::from_seed(RNG_SEED);

    for _ in 0..10 {
        let left_input = rng.gen_biguint_range(&BigUint::zero(), &secp256k1_max());
        let right_input = rng.gen_biguint_range(&BigUint::zero(), &secp256k1_max());

        let (result, witness) = run_test::<Vesta, VestaBaseSponge, VestaScalarSponge>(
            false,
            false,
            false,
            &left_input,
            &right_input,
            &secp256k1_modulus(),
            vec![((0, 7), PallasField::one())], // Invalidate carry1_lo
        );
        assert_eq!(
            (&left_input * &right_input) % secp256k1_modulus(),
            [witness[0][1], witness[1][1]].compose()
        );
        assert_eq!(
            result,
            Err(CircuitGateError::Constraint(GateType::ForeignFieldMul, 10)),
        );
        let (result, witness) = run_test::<Vesta, VestaBaseSponge, VestaScalarSponge>(
            false,
            false,
            false,
            &left_input,
            &right_input,
            &secp256k1_modulus(),
            vec![((0, 8), PallasField::one())], // Invalidate carry1_lo
        );
        assert_eq!(
            (&left_input * &right_input) % secp256k1_modulus(),
            [witness[0][1], witness[1][1]].compose()
        );
        assert_eq!(
            result,
            Err(CircuitGateError::Constraint(GateType::ForeignFieldMul, 10)),
        );
        let (result, witness) = run_test::<Vesta, VestaBaseSponge, VestaScalarSponge>(
            false,
            false,
            false,
            &left_input,
            &right_input,
            &secp256k1_modulus(),
            vec![((0, 9), PallasField::one())], // Invalidate carry1_lo
        );
        assert_eq!(
            (&left_input * &right_input) % secp256k1_modulus(),
            [witness[0][1], witness[1][1]].compose()
        );
        assert_eq!(
            result,
            Err(CircuitGateError::Constraint(GateType::ForeignFieldMul, 10)),
        );
        let (result, witness) = run_test::<Vesta, VestaBaseSponge, VestaScalarSponge>(
            false,
            false,
            false,
            &left_input,
            &right_input,
            &secp256k1_modulus(),
            vec![((0, 10), PallasField::one())], // Invalidate carry1_lo
        );
        assert_eq!(
            (&left_input * &right_input) % secp256k1_modulus(),
            [witness[0][1], witness[1][1]].compose()
        );
        assert_eq!(
            result,
            Err(CircuitGateError::Constraint(GateType::ForeignFieldMul, 10)),
        );
        let (result, witness) = run_test::<Vesta, VestaBaseSponge, VestaScalarSponge>(
            false,
            false,
            false,
            &left_input,
            &right_input,
            &secp256k1_modulus(),
            vec![((1, 8), PallasField::one())], // Invalidate carry1_lo
        );
        assert_eq!(
            (&left_input * &right_input) % secp256k1_modulus(),
            [witness[0][1], witness[1][1]].compose()
        );
        assert_eq!(
            result,
            Err(CircuitGateError::Constraint(GateType::ForeignFieldMul, 10)),
        );
        let (result, witness) = run_test::<Vesta, VestaBaseSponge, VestaScalarSponge>(
            false,
            false,
            false,
            &left_input,
            &right_input,
            &secp256k1_modulus(),
            vec![((1, 9), PallasField::one())], // Invalidate carry1_lo
        );
        assert_eq!(
            (&left_input * &right_input) % secp256k1_modulus(),
            [witness[0][1], witness[1][1]].compose()
        );
        assert_eq!(
            result,
            Err(CircuitGateError::Constraint(GateType::ForeignFieldMul, 10)),
        );
        let (result, witness) = run_test::<Vesta, VestaBaseSponge, VestaScalarSponge>(
            false,
            false,
            false,
            &left_input,
            &right_input,
            &secp256k1_modulus(),
            vec![((1, 10), PallasField::one())], // Invalidate carry1_lo
        );
        assert_eq!(
            (&left_input * &right_input) % secp256k1_modulus(),
            [witness[0][1], witness[1][1]].compose()
        );
        assert_eq!(
            result,
            Err(CircuitGateError::Constraint(GateType::ForeignFieldMul, 10)),
        );
        let (result, witness) = run_test::<Vesta, VestaBaseSponge, VestaScalarSponge>(
            false,
            false,
            false,
            &left_input,
            &right_input,
            &secp256k1_modulus(),
            vec![((0, 11), PallasField::one())], // Invalidate carry1_lo
        );
        assert_eq!(
            (&left_input * &right_input) % secp256k1_modulus(),
            [witness[0][1], witness[1][1]].compose()
        );
        assert_eq!(
            result,
            Err(CircuitGateError::Constraint(GateType::ForeignFieldMul, 10)),
        );
        let (result, witness) = run_test::<Vesta, VestaBaseSponge, VestaScalarSponge>(
            false,
            false,
            false,
            &left_input,
            &right_input,
            &secp256k1_modulus(),
            vec![((0, 12), PallasField::one())], // Invalidate carry1_lo
        );
        assert_eq!(
            (&left_input * &right_input) % secp256k1_modulus(),
            [witness[0][1], witness[1][1]].compose()
        );
        assert_eq!(
            result,
            Err(CircuitGateError::Constraint(GateType::ForeignFieldMul, 10)),
        );
    }
}

#[test]
// Test multiplying some random values with secp256k1 foreign modulus
fn test_random_multiplicands_valid() {
    let rng = &mut StdRng::from_seed(RNG_SEED);

    for _ in 0..10 {
        let left_input = rng.gen_biguint_range(&BigUint::zero(), &secp256k1_max());
        let right_input = rng.gen_biguint_range(&BigUint::zero(), &secp256k1_max());

        let (result, witness) = run_test::<Vesta, VestaBaseSponge, VestaScalarSponge>(
            false,
            true,
            false,
            &left_input,
            &right_input,
            &secp256k1_modulus(),
            vec![],
        );
        assert_eq!(
            (&left_input * &right_input) % secp256k1_modulus(),
            [witness[0][1], witness[1][1]].compose()
        );
        assert_eq!(result, Ok(()),);
    }
}

#[test]
// Test multiplying some random values with foreign modulus smaller than native modulus
fn test_smaller_foreign_field_modulus() {
    let foreign_field_modulus = BigUint::two().pow(252u32) - BigUint::one();

    let rng = &mut StdRng::from_seed(RNG_SEED);

    for _ in 0..10 {
        let left_input = rng.gen_biguint_range(&BigUint::zero(), &foreign_field_modulus);
        let right_input = rng.gen_biguint_range(&BigUint::zero(), &foreign_field_modulus);

        let (result, witness) = run_test::<Vesta, VestaBaseSponge, VestaScalarSponge>(
            false,
            true,
            false,
            &left_input,
            &right_input,
            &foreign_field_modulus,
            vec![],
        );
        assert_eq!(
            (&left_input * &right_input) % &foreign_field_modulus,
            [witness[0][1], witness[1][1]].compose()
        );
        assert_eq!(result, Ok(()),);
    }
}

#[test]
// Tests targeting each custom constraint with secp256k1 (foreign field modulus)
// on Vesta (native field modulus)
fn test_custom_constraints_secp256k1_on_vesta() {
    test_custom_constraints::<Vesta, VestaBaseSponge, VestaScalarSponge>(&secp256k1_modulus());
}

#[test]
// Tests targeting each custom constraint with secp256k1 (foreign field modulus)
// on Pallas (native field modulus)
fn test_custom_constraints_secp256k1_on_pallas() {
    test_custom_constraints::<Pallas, PallasBaseSponge, PallasScalarSponge>(&secp256k1_modulus());
}

#[test]
// Tests targeting each custom constraint with Vesta (foreign field modulus) on Pallas (native field modulus)
fn test_custom_constraints_vesta_on_pallas() {
    test_custom_constraints::<Pallas, PallasBaseSponge, PallasScalarSponge>(
        &VestaField::modulus_biguint(),
    );
}

#[test]
// Tests targeting each custom constraint with Pallas (foreign field modulus) on Vesta (native field modulus)
fn test_custom_constraints_pallas_on_vesta() {
    test_custom_constraints::<Vesta, VestaBaseSponge, VestaScalarSponge>(
        &PallasField::modulus_biguint(),
    );
}

#[test]
// Tests targeting each custom constraint with Vesta (foreign field modulus) on Vesta (native field modulus)
fn test_custom_constraints_vesta_on_vesta() {
    test_custom_constraints::<Vesta, VestaBaseSponge, VestaScalarSponge>(
        &VestaField::modulus_biguint(),
    );
}

#[test]
// Tests targeting each custom constraint with Pallas (foreign field modulus) on Pallas (native field modulus)
fn test_custom_constraints_pallas_on_pallas() {
    test_custom_constraints::<Pallas, PallasBaseSponge, PallasScalarSponge>(
        &PallasField::modulus_biguint(),
    );
}

#[test]
// Tests targeting each custom constraint (foreign modulus smaller than native vesta)
fn test_custom_constraints_small_foreign_field_modulus_on_vesta() {
    test_custom_constraints::<Vesta, VestaBaseSponge, VestaScalarSponge>(
        &(BigUint::two().pow(252u32) - BigUint::one()),
    );
}

#[test]
// Tests targeting each custom constraint (foreign modulus smaller than native pallas)
fn test_custom_constraints_small_foreign_field_modulus_on_pallas() {
    test_custom_constraints::<Pallas, PallasBaseSponge, PallasScalarSponge>(
        &(BigUint::two().pow(252u32) - BigUint::one()),
    );
}

#[test]
<<<<<<< HEAD
=======
// Test with secp256k1 modulus
fn test_rand_foreign_field_element_with_bound_overflows_1() {
    let rng = &mut StdRng::from_seed(RNG_SEED);
    for _ in 0..1000 {
        test_rand_foreign_field_element_with_bound_overflows::<PallasField>(
            rng,
            &secp256k1_modulus(),
        );
    }
}

#[test]
// Modulus where lowest limb is non-zero
fn test_rand_foreign_field_element_with_bound_overflows_2() {
    let rng = &mut StdRng::from_seed(RNG_SEED);
    for _ in 0..1000 {
        test_rand_foreign_field_element_with_bound_overflows::<PallasField>(
            rng,
            &(BigUint::from(2u32).pow(259) - BigUint::one()),
        );
    }
}

#[test]
//  Made up modulus where lowest limb is non-zero
fn test_rand_foreign_field_element_with_bound_overflows_3() {
    let rng = &mut StdRng::from_seed(RNG_SEED);
    for _ in 0..1000 {
        test_rand_foreign_field_element_with_bound_overflows::<PallasField>(
            rng,
            &(BigUint::from(2u32).pow(259) / BigUint::from(382734983107u64)),
        );
    }
}

#[test]
//  Real modulus where lowest limb is non-zero
fn test_rand_foreign_field_element_with_bound_overflows_4() {
    let rng = &mut StdRng::from_seed(RNG_SEED);
    for _ in 0..1000 {
        test_rand_foreign_field_element_with_bound_overflows::<PallasField>(
            rng,
            &(PallasField::modulus_biguint()),
        );
    }
}

#[test]
//  Another real modulus where lowest limb is non-zero
fn test_rand_foreign_field_element_with_bound_overflows_5() {
    let rng = &mut StdRng::from_seed(RNG_SEED);
    for _ in 0..1000 {
        test_rand_foreign_field_element_with_bound_overflows::<PallasField>(
            rng,
            &(VestaField::modulus_biguint()),
        );
    }
}

#[test]
#[should_panic]
// Foreign field modulus too small
fn test_rand_foreign_field_element_with_bound_overflows_6() {
    let rng = &mut StdRng::from_seed(RNG_SEED);
    test_rand_foreign_field_element_with_bound_overflows::<PallasField>(
        rng,
        &(BigUint::binary_modulus().sqrt()),
    );
}

#[test]
#[should_panic]
// Cannot have overflow when f'0 is zero
fn test_rand_foreign_field_element_with_bound_overflows_7() {
    let rng = &mut StdRng::from_seed(RNG_SEED);
    rand_foreign_field_element_with_bound_overflows(rng, &BigUint::from(2u32).pow(257))
        .expect("Failed to get element with bound overflow");
}

#[test]
>>>>>>> 3f9f62a9
fn test_native_modulus_constraint() {
    let rng = &mut StdRng::from_seed(RNG_SEED);
    let left_input = rng.gen_biguint_range(
        &(secp256k1_modulus() - BigUint::two().pow(96)),
        &secp256k1_modulus(),
    );
    let right_input = rng.gen_biguint_range(
        &(secp256k1_modulus() - BigUint::two().pow(96)),
        &secp256k1_modulus(),
    );

    let (result, _) = run_test::<Vesta, VestaBaseSponge, VestaScalarSponge>(
        false,
        false,
        false,
        &left_input,
        &right_input,
        &secp256k1_modulus(),
        vec![
            // Targeted attack on constraint 1. Make carry1_hi to be 8
            ((0, 13), PallasField::zero()),
            ((0, 14), PallasField::from(2u32)),
            (
                (1, 1),
                PallasField::from_bytes(&[
                    89, 18, 0, 0, 237, 48, 45, 153, 27, 249, 76, 9, 252, 152, 70, 34, 0, 0, 0, 0,
                    0, 0, 249, 255, 255, 255, 255, 255, 255, 255, 255, 63,
                ])
                .unwrap(),
            ),
        ],
    );
    assert_eq!(
        result,
        Err(CircuitGateError::Constraint(GateType::ForeignFieldMul, 5))
    );
}

#[test]
fn test_gates_max_foreign_field_modulus() {
    CircuitGate::<PallasField>::create_foreign_field_mul(
        0,
        &BigUint::max_foreign_field_modulus::<PallasField>(),
    );
}

#[test]
fn test_witness_max_foreign_field_modulus() {
    foreign_field_mul::witness::create::<PallasField>(
        &BigUint::zero(),
        &BigUint::zero(),
        &BigUint::max_foreign_field_modulus::<PallasField>(),
    );
}

#[test]
// Checks that the high bound check includes when q2 is exactly f2 and not just up to f2-1
fn test_q2_exactly_f2() {
    let left_input = secp256k1_max() - BigUint::from(4u32);
    let right_input = secp256k1_max() - BigUint::from(1u32);

    let (result, witness) = run_test::<Vesta, VestaBaseSponge, VestaScalarSponge>(
        false,
        true,
        false,
        &left_input,
        &right_input,
        &secp256k1_modulus(),
        vec![],
    );
    assert_eq!(witness[4][1], secp256k1_max().to_field_limbs()[2]); // q2 is f2
    assert_eq!(
        (&left_input * &right_input) % secp256k1_modulus(),
        [witness[0][1], witness[1][1]].compose()
    );
    assert_eq!(result, Ok(()),);
}

#[test]
fn test_carry_plookups() {
    let left_input = secp256k1_max() - BigUint::from(4u32);
    let right_input = secp256k1_max() - BigUint::from(1u32);
    // Correct execution of this test has the following values in plookup cells
    // carry1_0 = 0xC26
    // carry1_12 = 0xFFF
    // carry1_24 = 0xEFF
    // carry1_36 = 0xFFF
    // product1_1_1 = 0x1
    // carry1_48 = 0xFFF
    // carry1_60 = 0xFFF
    // carry1_72 = 0xFF
    let (result, witness) = run_test::<Vesta, VestaBaseSponge, VestaScalarSponge>(
        false,
        false,
        false,
        &left_input,
        &right_input,
        &secp256k1_modulus(),
        vec![],
    );
    assert_eq!(
        (&left_input * &right_input) % secp256k1_modulus(),
        [witness[0][1], witness[1][1]].compose()
    );
    assert_eq!(result, Ok(()),);
    // Adds 1 bit to carry1_36 (obtaining 0x1FFF) and removing 1 from carry1_48 (obtaining 0xFFE)
    let (result, _witness) = run_test::<Vesta, VestaBaseSponge, VestaScalarSponge>(
        true,
        false,
        false,
        &left_input,
        &right_input,
        &secp256k1_modulus(),
        vec![
            ((0, 10), PallasField::from(0x1FFFu32)),
            ((1, 8), PallasField::from(0xFFEu32)),
        ],
    );
    assert_eq!(
        result,
        Err(CircuitGateError::InvalidLookupConstraint(
            GateType::ForeignFieldMul
        ))
    );
}

#[test]
fn test_gates_max_foreign_field_modulus() {
    CircuitGate::<PallasField>::create_foreign_field_mul(
        0,
        &BigUint::max_foreign_field_modulus::<PallasField>(),
    );
}

#[test]
#[should_panic]
fn test_gates_invalid_foreign_field_modulus() {
    CircuitGate::<PallasField>::create_foreign_field_mul(
        0,
        &(BigUint::max_foreign_field_modulus::<PallasField>() + BigUint::one()),
    );
}

#[test]
fn test_witness_max_foreign_field_modulus() {
    foreign_field_mul::witness::create::<PallasField>(
        &BigUint::zero(),
        &BigUint::zero(),
        &BigUint::max_foreign_field_modulus::<PallasField>(),
    );
}

#[test]
#[should_panic]
fn test_witness_invalid_foreign_field_modulus() {
    foreign_field_mul::witness::create::<PallasField>(
        &BigUint::zero(),
        &BigUint::zero(),
        &(BigUint::max_foreign_field_modulus::<PallasField>() + BigUint::one()),
    );
}<|MERGE_RESOLUTION|>--- conflicted
+++ resolved
@@ -92,7 +92,6 @@
     // Optionally also add external gate checks to circuit
     if external_gates {
         // Layout for this test (just an example, circuit designer has complete flexibility where to put the checks)
-<<<<<<< HEAD
         //    BASIC:
         //      0-1  ForeignFieldMul | Zero
         // EXTERNAL:
@@ -114,28 +113,6 @@
         external_checks.extend_witness_compact_multi_range_checks(&mut witness);
         // These are the coordinates (row, col) of the remainder limbs in the witness
         // remainder0 -> (3, 0), remainder1 -> (4, 0), remainder2 -> (2,0)
-=======
-        //      0-1  ForeignFieldMul
-        //      2-3  ForeignFieldAdd (result bound addition)
-        //      4-7  multi-range-check (left multiplicand)
-        //      8-11 multi-range-check (right multiplicand)
-        //     12-15 multi-range-check (carry1_lo, product1_lo, product1_hi_0)
-        //     16-19 multi-range-check (result range check)
-        //     20-23 compact-multi-range-check (quotient bound range check)
-
-        // Result bound addition
-        CircuitGate::extend_single_ffadd(
-            &mut gates,
-            &mut next_row,
-            FFOps::Add,
-            foreign_field_modulus,
-        );
-        gates.connect_cell_pair((1, 0), (2, 0));
-        gates.connect_cell_pair((1, 1), (2, 1));
-        gates.connect_cell_pair((1, 2), (2, 2));
-        external_checks
-            .extend_witness_bound_addition(&mut witness, &foreign_field_modulus.to_field_limbs());
->>>>>>> 3f9f62a9
 
         // Constant single Generic gate for result bound
         CircuitGate::extend_high_bounds(&mut gates, &mut next_row, foreign_field_modulus);
@@ -156,7 +133,6 @@
         gates.connect_cell_pair((1, 6), (13, 0)); // product1_hi_0
                                                   // Witness updated below
 
-<<<<<<< HEAD
         // Add witness for external multi-range checks:
         // [quotient0, quotient1, quotient2]
         // [quotient_bound, product1_lo, product1_hi_0]
@@ -175,9 +151,6 @@
 
         // Left input multi-range-check
         external_checks.add_multi_range_check(&left_limbs);
-=======
-        // Multiplication witness value carry1_lo, product1_lo, product1_hi_0 multi-range-check
->>>>>>> 3f9f62a9
         CircuitGate::extend_multi_range_check(&mut gates, &mut next_row);
         gates.connect_cell_pair((0, 0), (16, 0)); // left_input0
         gates.connect_cell_pair((0, 1), (17, 0)); // left_input1
@@ -192,7 +165,6 @@
         gates.connect_cell_pair((0, 5), (22, 0)); // right_input2
                                                   // Witness updated below
 
-<<<<<<< HEAD
         // Add witness for external multi-range checks:
         // left and right limbs
         external_checks.extend_witness_multi_range_checks(&mut witness);
@@ -214,16 +186,6 @@
         gates.connect_cell_pair((15, 5), (26, 0)); // right_bound
 
         external_checks.extend_witness_limb_checks(&mut witness);
-=======
-        // Add witness for external multi-range checks (carry1_lo, product1_lo, product1_hi_0 and result)
-        external_checks.extend_witness_multi_range_checks(&mut witness);
-
-        // Quotient bound compact-multi-range-check
-        CircuitGate::extend_compact_multi_range_check(&mut gates, &mut next_row);
-        gates.connect_cell_pair((1, 3), (22, 1));
-        gates.connect_cell_pair((1, 4), (20, 0));
-        external_checks.extend_witness_compact_multi_range_checks(&mut witness);
->>>>>>> 3f9f62a9
     }
 
     let runner = if full {
@@ -321,127 +283,6 @@
     (Ok(()), witness)
 }
 
-<<<<<<< HEAD
-=======
-/// Generate a random foreign field element x whose addition with the negated foreign field modulus f' = 2^t - f results
-/// in an overflow in the lest significant limb x0.  The limbs are in 2 limb compact representation:
-///
-///     x  = x0  + 2^2L * x1
-///     f' = f'0 + 2^2L * f'1
-///
-/// Note that it is not possible to have an overflow in the most significant limb.  This is because if there were an overflow
-/// when adding f'1 to x1, then we'd have a contradiction.  To see this, first note that to get an overflow in the highest limbs,
-/// we need
-///
-///     2^L < x1 + o0 + f'1 <= 2^L - 1 + o0 + f'1
-///
-/// where 2^L - 1 is the maximum possible size of x1 (before it overflows) and o0 is the overflow bit from the addition of the
-/// least significant limbs x0 and f'0.  This means
-///
-///     2^L - o0 - f'1 < x1 < 2^L
-///
-/// We cannot allow x to overflow the foreign field, so we also have
-///
-///     x1 < (f - x0)/2^2L
-///
-/// Thus,
-///
-///     2^L - o0  - f'1 < (f - x0)/2^2L = f/2^2L - x0/2^2L
-///
-/// Since x0/2^2L = o0 we have
-///
-///     2^L - o0 - f'1 < f/2^2L - o0
-///
-/// so
-///     2^L - f'1 < f/2^2L
-///
-/// Notice that f/2^2L = f1.  Now we have
-///
-///     2^L - f'1 < f1
-///     <=>
-///     f'1 > 2^L - f1
-///
-/// However, this is a contradiction with the definition of our negated foreign field modulus limb f'1 = 2^L - f1.
-///
-/// This proof means that, since they are never used, we can safely remove the witness for the carry bit of
-/// addition of the most significant bound addition limbs and its corresponding boolean constraint.
-pub fn rand_foreign_field_element_with_bound_overflows(
-    rng: &mut StdRng,
-    foreign_field_modulus: &BigUint,
-) -> Result<BigUint, &'static str> {
-    if *foreign_field_modulus < BigUint::two_to_2limb() {
-        return Err("Foreign field modulus too small");
-    }
-
-    auto_clone_array!(
-        neg_foreign_field_modulus,
-        foreign_field_modulus.negate().to_compact_limbs()
-    );
-
-    if neg_foreign_field_modulus(0) == BigUint::zero() {
-        return Err("Overflow not possible");
-    }
-
-    // Compute x0 that will overflow: this means 2^2L - f'0 < x0 < 2^2L
-    let (start, stop) = (
-        BigUint::two_to_2limb() - neg_foreign_field_modulus(0),
-        BigUint::two_to_2limb(),
-    );
-
-    let x0 = rng.gen_biguint_range(&start, &stop);
-
-    // Compute overflow bit
-    let o0 = (x0.clone() + neg_foreign_field_modulus(0)).div(&BigUint::two_to_2limb());
-
-    // Compute x1: this means x2 < 2^L - o01 - f'1 AND  x2 < (f - x01)/2^2L
-    let (start, stop) = (
-        BigUint::zero(),
-        std::cmp::min(
-            BigUint::two_to_limb() - o0 - neg_foreign_field_modulus(1),
-            (foreign_field_modulus - x0.clone()) / BigUint::two_to_2limb(),
-        ),
-    );
-    let x1 = rng.gen_biguint_range(&start, &stop);
-    Ok([x0, x1].compose())
-}
-
-fn test_rand_foreign_field_element_with_bound_overflows<F: PrimeField>(
-    rng: &mut StdRng,
-    foreign_field_modulus: &BigUint,
-) {
-    let neg_foreign_field_modulus = foreign_field_modulus.negate();
-
-    // Select a random x that would overflow on lowest limb
-    let x = rand_foreign_field_element_with_bound_overflows(rng, foreign_field_modulus)
-        .expect("Failed to get element with bound overflow");
-
-    // Check it obeys the modulus
-    assert!(x < *foreign_field_modulus);
-
-    // Compute bound directly as BigUint
-    let bound = foreign_field_mul::witness::compute_bound(&x, &neg_foreign_field_modulus);
-
-    // Compute bound separately on limbs
-    let sums: [F; 2] = foreign_field_mul::circuitgates::compute_intermediate_sums(
-        &x.to_field_limbs::<F>(),
-        &neg_foreign_field_modulus.to_field_limbs(),
-    );
-
-    // Convert bound to field limbs in order to do checks
-    let bound = bound.to_compact_field_limbs::<F>();
-
-    // Check there is an overflow
-    assert!(sums[0] >= F::two_to_2limb());
-    assert!(sums[1] < F::two_to_limb());
-    assert!(bound[0] < F::two_to_2limb());
-    assert!(bound[1] < F::two_to_limb());
-
-    // Check that limbs don't match sums
-    assert_ne!(bound[0], sums[0]);
-    assert_ne!(bound[1], sums[1]);
-}
-
->>>>>>> 3f9f62a9
 // Test targeting each custom constraint (positive and negative tests for each)
 fn test_custom_constraints<G: KimchiCurve, EFqSponge, EFrSponge>(foreign_field_modulus: &BigUint)
 where
@@ -1498,89 +1339,6 @@
 }
 
 #[test]
-<<<<<<< HEAD
-=======
-// Test with secp256k1 modulus
-fn test_rand_foreign_field_element_with_bound_overflows_1() {
-    let rng = &mut StdRng::from_seed(RNG_SEED);
-    for _ in 0..1000 {
-        test_rand_foreign_field_element_with_bound_overflows::<PallasField>(
-            rng,
-            &secp256k1_modulus(),
-        );
-    }
-}
-
-#[test]
-// Modulus where lowest limb is non-zero
-fn test_rand_foreign_field_element_with_bound_overflows_2() {
-    let rng = &mut StdRng::from_seed(RNG_SEED);
-    for _ in 0..1000 {
-        test_rand_foreign_field_element_with_bound_overflows::<PallasField>(
-            rng,
-            &(BigUint::from(2u32).pow(259) - BigUint::one()),
-        );
-    }
-}
-
-#[test]
-//  Made up modulus where lowest limb is non-zero
-fn test_rand_foreign_field_element_with_bound_overflows_3() {
-    let rng = &mut StdRng::from_seed(RNG_SEED);
-    for _ in 0..1000 {
-        test_rand_foreign_field_element_with_bound_overflows::<PallasField>(
-            rng,
-            &(BigUint::from(2u32).pow(259) / BigUint::from(382734983107u64)),
-        );
-    }
-}
-
-#[test]
-//  Real modulus where lowest limb is non-zero
-fn test_rand_foreign_field_element_with_bound_overflows_4() {
-    let rng = &mut StdRng::from_seed(RNG_SEED);
-    for _ in 0..1000 {
-        test_rand_foreign_field_element_with_bound_overflows::<PallasField>(
-            rng,
-            &(PallasField::modulus_biguint()),
-        );
-    }
-}
-
-#[test]
-//  Another real modulus where lowest limb is non-zero
-fn test_rand_foreign_field_element_with_bound_overflows_5() {
-    let rng = &mut StdRng::from_seed(RNG_SEED);
-    for _ in 0..1000 {
-        test_rand_foreign_field_element_with_bound_overflows::<PallasField>(
-            rng,
-            &(VestaField::modulus_biguint()),
-        );
-    }
-}
-
-#[test]
-#[should_panic]
-// Foreign field modulus too small
-fn test_rand_foreign_field_element_with_bound_overflows_6() {
-    let rng = &mut StdRng::from_seed(RNG_SEED);
-    test_rand_foreign_field_element_with_bound_overflows::<PallasField>(
-        rng,
-        &(BigUint::binary_modulus().sqrt()),
-    );
-}
-
-#[test]
-#[should_panic]
-// Cannot have overflow when f'0 is zero
-fn test_rand_foreign_field_element_with_bound_overflows_7() {
-    let rng = &mut StdRng::from_seed(RNG_SEED);
-    rand_foreign_field_element_with_bound_overflows(rng, &BigUint::from(2u32).pow(257))
-        .expect("Failed to get element with bound overflow");
-}
-
-#[test]
->>>>>>> 3f9f62a9
 fn test_native_modulus_constraint() {
     let rng = &mut StdRng::from_seed(RNG_SEED);
     let left_input = rng.gen_biguint_range(
