--- conflicted
+++ resolved
@@ -39,7 +39,6 @@
     lookup_tables: Vec<LookupTable<Fp>>,
     runtime_tables_setup: Option<Vec<RuntimeTableCfg<Fp>>>,
     runtime_tables: Vec<RuntimeTable<Fp>>,
-    foreign_modulus: Option<BigUint>,
     recursion: Vec<RecursionChallenge<Vesta>>,
     foreign_modulus: Option<BigUint>,
     num_prev_challenges: usize,
@@ -103,11 +102,7 @@
 
         let lookup_tables = mem::replace(&mut self.lookup_tables, vec![]);
         let runtime_tables_setup = mem::replace(&mut self.runtime_tables_setup, None);
-<<<<<<< HEAD
-        let foreign_modulus = mem::replace(&mut self.foreign_modulus, None);
-=======
         let foreign_modulus_setup = mem::replace(&mut self.foreign_modulus, None);
->>>>>>> 8fc1bd50
 
         let index = new_index_for_test_with_lookups(
             self.gates.take().unwrap(),
@@ -115,11 +110,7 @@
             self.num_prev_challenges,
             lookup_tables,
             runtime_tables_setup,
-<<<<<<< HEAD
-            foreign_modulus,
-=======
             foreign_modulus_setup,
->>>>>>> 8fc1bd50
         );
         println!(
             "- time to create prover index: {:?}s",
