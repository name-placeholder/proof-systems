use super::framework::TestFramework;
use crate::circuits::{
    constraints::ConstraintSystem,
    gate::{CircuitGate, CircuitGateError, GateType},
    lookup::{self, tables::GateLookupTable},
    polynomial::COLUMNS,
    polynomials::foreign_field_add::witness::{self, FFOps},
    wires::Wire,
};
use crate::prover_index::ProverIndex;
use ark_ec::AffineCurve;
use ark_ff::{One, Zero};
use ark_poly::EvaluationDomain;
use commitment_dlog::srs::{endos, SRS};
use mina_curves::pasta::{Fp, Pallas, Vesta, VestaParameters};
use mina_poseidon::{
    constants::PlonkSpongeConstantsKimchi,
    sponge::{DefaultFqSponge, DefaultFrSponge},
};
use num_bigint::BigUint;
use num_traits::FromPrimitive;
use o1_utils::{
    foreign_field::{ForeignElement, HI, LO, MI, TWO_TO_LIMB},
    FieldHelpers,
};
use rand::{rngs::StdRng, Rng, SeedableRng};
use std::sync::Arc;

type PallasField = <Pallas as AffineCurve>::BaseField;
type VestaField = <Vesta as AffineCurve>::BaseField;

type SpongeParams = PlonkSpongeConstantsKimchi;
type BaseSponge = DefaultFqSponge<VestaParameters, SpongeParams>;
type ScalarSponge = DefaultFrSponge<Fp, SpongeParams>;

// The secp256k1 base field modulus
fn secp256k1_modulus() -> BigUint {
    BigUint::from_bytes_be(&secp256k1::constants::FIELD_SIZE)
}

// Maximum value in the foreign field of secp256k1
fn secp256k1_max() -> BigUint {
    secp256k1_modulus() - BigUint::from(1u32)
}

// A value that produces a negative low carry when added to itself
static OVF_NEG_LO: &[u8] = &[
    0xFF, 0xFF, 0xFF, 0xFF, 0xFF, 0xFF, 0xFF, 0xFF, 0xFF, 0xFF, 0xFF, 0xFF, 0xFF, 0xFF, 0xFF, 0xFF,
    0xFF, 0xFF, 0xFF, 0xFF, 0xFF, 0x00, 0x00, 0x00, 0x00, 0x00, 0x00, 0x00, 0x00, 0x00, 0x00, 0x00,
];

// A value that produces a negative middle carry when added to itself
static OVF_NEG_MI: &[u8] = &[
    0xFF, 0xFF, 0xFF, 0xFF, 0xFF, 0xFF, 0xFF, 0xFF, 0xFF, 0xFF, 0x00, 0x00, 0x00, 0x00, 0x00, 0x00,
    0x00, 0x00, 0x00, 0x00, 0x00, 0xFF, 0xFF, 0xFF, 0xFF, 0xFF, 0xFF, 0xFE, 0xFF, 0xFF, 0xFC, 0x2E,
];

// A value that produces overflow but the high limb of the result is smaller than the high limb of the modulus
static OVF_LESS_HI_LEFT: &[u8] = &[
    0xFF, 0xFF, 0xFF, 0xFF, 0xFF, 0xFF, 0xFF, 0xFF, 0xFF, 0xFF, 0xFE, 0xFF, 0xFF, 0xFF, 0xFF, 0xFF,
    0xFF, 0xFF, 0xFF, 0xFF, 0xFF, 0xFF, 0xFF, 0xFF, 0xFF, 0xFF, 0xFF, 0xFE, 0xFF, 0xFF, 0xFC, 0x2E,
];
static OVF_LESS_HI_RIGHT: &[u8] = &[
    0x00, 0x00, 0x00, 0x00, 0x00, 0x00, 0x00, 0x00, 0x00, 0x00, 0x00, 0xFF, 0xFF, 0xFF, 0xFF, 0xFF,
    0xFF, 0xFF, 0xFF, 0xFF, 0xFF, 0x00, 0x00, 0x00, 0x00, 0x00, 0x00, 0x01, 0x00, 0x00, 0x03, 0xD1,
];

// A value that produces two negative carries when added together with [OVF_ZERO_MI_NEG_LO]
static OVF_NEG_BOTH: &[u8] = &[
    0xFF, 0xFF, 0xFF, 0xFF, 0xFF, 0xFF, 0xFF, 0xFF, 0xFF, 0xFF, 0x00, 0x00, 0x00, 0x00, 0x00, 0x00,
    0x00, 0x00, 0x00, 0x00, 0x01, 0x00, 0x00, 0x00, 0x00, 0x00, 0x00, 0x00, 0x00, 0x00, 0x00, 0x00,
];

// A value that produces two negative carries when added to itself with a middle limb that is all zeros
static OVF_ZERO_MI_NEG_LO: &[u8] = &[
    0xFF, 0xFF, 0xFF, 0xFF, 0xFF, 0xFF, 0xFF, 0xFF, 0xFF, 0xFF, 0x00, 0x00, 0x00, 0x00, 0x00, 0x00,
    0x00, 0x00, 0x00, 0x00, 0x00, 0x00, 0x00, 0x00, 0x00, 0x00, 0x00, 0x00, 0x00, 0x00, 0x00, 0x00,
];

// All 0x55 bytes meaning [0101 0101]
static TIC: &[u8] = &[
    0x55, 0x55, 0x55, 0x55, 0x55, 0x55, 0x55, 0x55, 0x55, 0x55, 0x55, 0x55, 0x55, 0x55, 0x55, 0x55,
    0x55, 0x55, 0x55, 0x55, 0x55, 0x55, 0x55, 0x55, 0x55, 0x55, 0x55, 0x55, 0x55, 0x55, 0x55, 0x55,
];

// Prefix 0xAA bytes but fits in foreign field (suffix is zeros)
static TOC: &[u8] = &[
    0xAA, 0xAA, 0xAA, 0xAA, 0xAA, 0xAA, 0xAA, 0xAA, 0xAA, 0xAA, 0xAA, 0xAA, 0xAA, 0xAA, 0xAA, 0xAA,
    0xAA, 0xAA, 0xAA, 0xAA, 0xAA, 0xAA, 0xAA, 0xAA, 0xAA, 0xAA, 0xAA, 0x00, 0x00, 0x00, 0x00, 0x00,
];

// Bytestring that produces carry in low limb when added to TIC
static TOC_LO: &[u8] = &[
    0xAA, 0xAA, 0xAA, 0xAA, 0xAA, 0xAA, 0xAA, 0xAA, 0xAA, 0xAA, 0xAA, 0xAA, 0xAA, 0xAA, 0xAA, 0xAA,
    0xAA, 0xAA, 0xAA, 0xAA, 0xA9, 0xBA, 0xAA, 0xAA, 0xAA, 0xAA, 0xAA, 0x00, 0x00, 0x00, 0x00, 0x00,
];

// Bytestring that produces carry in mid limb when added to TIC
static TOC_MI: &[u8] = &[
    0xAA, 0xAA, 0xAA, 0xAA, 0xAA, 0xAA, 0xAA, 0xAA, 0xAA, 0xA9, 0xBA, 0xAA, 0xAA, 0xAA, 0xAA, 0xAA,
    0xAA, 0xAA, 0xAA, 0xAA, 0xAA, 0xAA, 0xAA, 0xAA, 0xAA, 0xAA, 0xAA, 0x00, 0x00, 0x00, 0x00, 0x00,
];

// Bytestring that produces carry in low and mid limb when added to TIC
static TOC_TWO: &[u8] = &[
    0xAA, 0xAA, 0xAA, 0xAA, 0xAA, 0xAA, 0xAA, 0xAA, 0xAA, 0xA9, 0xBA, 0xAA, 0xAA, 0xAA, 0xAA, 0xAA,
    0xAA, 0xAA, 0xAA, 0xAA, 0xA9, 0xBA, 0xAA, 0xAA, 0xAA, 0xAA, 0xAA, 0x00, 0x00, 0x00, 0x00, 0x00,
];

//  Bottom half of the secp256k1 base field modulus
fn secp256k1_modulus_bottom() -> BigUint {
    BigUint::from_bytes_be(&secp256k1::constants::FIELD_SIZE[16..])
}

// Top half of the secp256k1 base field modulus
fn secp256k1_modulus_top() -> BigUint {
    let bytes = [&secp256k1::constants::FIELD_SIZE[0..16], &[0; 16]].concat();
    BigUint::from_bytes_be(&bytes)
}

// Value that performs a + - 1 low carry when added to [MAX]
static NULL_CARRY_LO: &[u8] = &[0x01, 0x00, 0x00, 0x03, 0xD2];

// Value that performs a + - 1 middle carry when added to [MAX]
static NULL_CARRY_MI: &[u8] = &[
    0x01, 0x00, 0x00, 0x00, 0x00, 0x00, 0x00, 0x00, 0x00, 0x00, 0x00, 0x01,
];

// Value that performs two + - 1 carries when added to [MAX]
static NULL_CARRY_BOTH: &[u8] = &[
    0x01, 0x00, 0x00, 0x00, 0x00, 0x00, 0x00, 0x01, 0x00, 0x00, 0x03, 0xD2,
];

<<<<<<< HEAD
fn create_test_constraint_system_ffadd(
    num: usize,
    modulus: BigUint,
) -> ConstraintSystem<PallasField> {
    let (mut next_row, mut gates) = CircuitGate::<PallasField>::create_ffadd_chain(0, num, true);
=======
fn create_test_constraint_system_ffadd(num: usize, modulus: BigUint) -> ProverIndex<Vesta> {
    let (mut next_row, mut gates) = CircuitGate::<PallasField>::create_foreign_field_add(0, num);
>>>>>>> d7aa2d68

    // Temporary workaround for lookup-table/domain-size issue
    for _ in 0..(1 << 13) {
        gates.push(CircuitGate::zero(Wire::for_row(next_row)));
        next_row += 1;
    }

    let cs = ConstraintSystem::create(gates)
        .foreign_field_modulus(&Some(modulus))
        .build()
        .unwrap();
    let mut srs = SRS::<Vesta>::create(cs.domain.d1.size());
    srs.add_lagrange_basis(cs.domain.d1);
    let srs = Arc::new(srs);

    let (endo_q, _endo_r) = endos::<Pallas>();
    ProverIndex::<Vesta>::create(cs, endo_q, srs)
}

// returns the maximum value for a field of modulus size
fn field_max(modulus: BigUint) -> BigUint {
    modulus - 1u32
}

// helper to reduce lines of code in repetitive test structure
fn test_ffadd(
    foreign_modulus: BigUint,
    inputs: Vec<BigUint>,
    ops: &Vec<FFOps>,
) -> ([Vec<PallasField>; COLUMNS], ProverIndex<Vesta>) {
    let nops = ops.len();
<<<<<<< HEAD
    let foreign_modulus = BigUint::from_bytes_be(fmod);
    let cs = create_test_constraint_system_ffadd(nops, foreign_modulus.clone());
    let inputs = inputs
        .iter()
        .map(|x| BigUint::from_bytes_be(x))
        .collect::<Vec<BigUint>>();
    let witness = witness::create_ffadd_chain_witness(&inputs, ops, foreign_modulus, true);
=======
    let index = create_test_constraint_system_ffadd(nops, foreign_modulus.clone());
    let witness = witness::create(&inputs, ops, foreign_modulus);
>>>>>>> d7aa2d68

    let all_rows = witness[0].len();

    for row in 0..all_rows {
        assert_eq!(
            index.cs.gates[row].verify_witness::<Vesta>(
                row,
                &witness,
                &index.cs,
                &witness[0][0..index.cs.public]
            ),
            Ok(())
        );
    }

    // the row structure from the end will be: n ffadds, 1 final add, 1 final zero
    let add_row = all_rows - nops - 2;

    for row in add_row..all_rows {
        assert_eq!(
            index.cs.gates[row].verify::<Vesta>(row, &witness, &index, &[]),
            Ok(())
        );
    }

    (witness, index)
}

// checks that the result cells of the witness are computed as expected
fn check_result(witness: [Vec<PallasField>; COLUMNS], result: Vec<ForeignElement<PallasField, 3>>) {
    let add_row = witness[0].len() - 1 - result.len();
    for (idx, res) in result.iter().enumerate() {
        assert_eq!(witness[0][add_row + idx], res[LO]);
        assert_eq!(witness[1][add_row + idx], res[MI]);
        assert_eq!(witness[2][add_row + idx], res[HI]);
    }
}

// checks the result of the overflow bit
fn check_ovf(witness: [Vec<PallasField>; COLUMNS], ovf: PallasField) {
    let ovf_row = witness[0].len() - 3;
    assert_eq!(witness[7][ovf_row], ovf);
}

// checks the result of the carry bits
fn check_carry(witness: [Vec<PallasField>; COLUMNS], carry: PallasField) {
    let carry_row = witness[0].len() - 3;
    assert_eq!(witness[8][carry_row], carry);
}

// computes the result of an addition
fn compute_sum(modulus: BigUint, left: &[u8], right: &[u8]) -> BigUint {
    let left_big = BigUint::from_bytes_be(left);
    let right_big = BigUint::from_bytes_be(right);
    (left_big + right_big) % modulus
}

// computes the result of a subtraction
fn compute_dif(modulus: BigUint, left: &[u8], right: &[u8]) -> BigUint {
    let left_big = BigUint::from_bytes_be(left);
    let right_big = BigUint::from_bytes_be(right);
    if left_big < right_big {
        left_big + modulus - right_big
    } else {
        left_big - right_big
    }
}

// obtains a random input of 32 bytes that fits in the foreign modulus
fn random_input(modulus: BigUint, big: bool) -> Vec<u8> {
    let mut random_str = vec![];
    let mut random_big = BigUint::from_u128(2u128.pow(88)).unwrap().pow(3);
    while random_big > modulus {
        random_str = if big {
            rand::thread_rng().gen::<[u8; 32]>().to_vec()
        } else {
            rand::thread_rng().gen::<[u8; 20]>().to_vec()
        };
        random_big = BigUint::from_bytes_be(&random_str);
    }
    random_str
}

// obtains a random operation
fn random_operation(rng: &mut StdRng) -> FFOps {
    let op: u32 = rng.gen_range(0..2);
    match op {
        0 => FFOps::Add,
        1 => FFOps::Sub,
        _ => panic!("Invalid operation"),
    }
}

fn prove_and_verify(operation_count: usize) {
    let rng = &mut StdRng::from_seed([
        0, 131, 43, 175, 229, 252, 206, 26, 67, 193, 86, 160, 1, 90, 131, 86, 168, 4, 95, 50, 48,
        9, 192, 13, 250, 215, 172, 130, 24, 164, 162, 221,
    ]);

    // Create circuit
    let (mut next_row, mut gates) =
        CircuitGate::<PallasField>::create_ffadd_chain(0, operation_count, true);
    // Temporary workaround for lookup-table/domain-size issue
    for _ in 0..(1 << 13) {
        gates.push(CircuitGate::zero(Wire::for_row(next_row)));
        next_row += 1;
    }

    // Create foreign modulus
    let foreign_modulus = secp256k1_modulus();

    // Create inputs and operations
    let inputs = (0..operation_count + 1)
        .into_iter()
        .map(|_| BigUint::from_bytes_be(&random_input(foreign_modulus.clone(), true)))
        .collect::<Vec<BigUint>>();
    let operations = (0..operation_count)
        .into_iter()
        .map(|_| random_operation(rng))
        .collect::<Vec<_>>();

    // Create witness
    let witness =
        witness::create_ffadd_chain_witness(&inputs, &operations, foreign_modulus.clone(), true);

    TestFramework::<Vesta>::default()
        .gates(gates)
        .witness(witness)
        .lookup_tables(vec![lookup::tables::get_table(GateLookupTable::RangeCheck)])
        .foreign_modulus(Some(foreign_modulus))
        .setup()
        .prove_and_verify::<BaseSponge, ScalarSponge>();
}

#[test]
// Add zero to zero. This checks that small amounts also get packed into limbs
fn test_zero_add() {
    test_ffadd(
        secp256k1_modulus(),
        vec![BigUint::zero(), BigUint::zero()],
        &vec![FFOps::Add],
    );
}

#[test]
// Adding terms that are zero modulo the foreign field
fn test_zero_sum_foreign() {
    let (witness, _index) = test_ffadd(
        secp256k1_modulus(),
        vec![secp256k1_modulus_bottom(), secp256k1_modulus_top()],
        &vec![FFOps::Add],
    );
    check_result(witness, vec![ForeignElement::zero()]);
}

#[test]
// Adding terms that are zero modulo the native field
fn test_zero_sum_native() {
    let native_modulus = PallasField::modulus_biguint();
    let one = BigUint::new(vec![1u32]);
    let mod_minus_one = native_modulus.clone() - one;
    let (witness, _index) = test_ffadd(
        secp256k1_modulus(),
        vec![One::one(), mod_minus_one],
        &vec![FFOps::Add],
    );

    // Check result is the native modulus
    let native_limbs = ForeignElement::<PallasField, 3>::from_biguint(native_modulus);
    check_result(witness, vec![native_limbs]);
}

#[test]
fn test_one_plus_one() {
    let (witness, _index) = test_ffadd(
        secp256k1_modulus(),
        vec![One::one(), One::one()],
        &vec![FFOps::Add],
    );
    // check result is 2
    let two = ForeignElement::from_be(&[2]);
    check_result(witness, vec![two]);
}

#[test]
// Adds two terms that are the maximum value in the foreign field
fn test_max_number() {
    let (witness, _index) = test_ffadd(
        secp256k1_modulus(),
        vec![secp256k1_max(), secp256k1_max()],
        &vec![FFOps::Add],
    );

    // compute result in the foreign field after taking care of the exceeding bits
    let sum = secp256k1_max() + secp256k1_max();
    let sum_mod = sum - secp256k1_modulus();
    let sum_mod_limbs = ForeignElement::<PallasField, 3>::from_biguint(sum_mod);
    check_ovf(witness.clone(), PallasField::one());
    check_result(witness, vec![sum_mod_limbs]);
}

#[test]
// test 0 - 1 where (-1) is in the foreign field
// this is tested first as 0 + neg(1)
// and then as 0 - 1
// and it is checked that in both cases the result is the same
fn test_zero_minus_one() {
    // FIRST AS NEG
    let right_be_neg = ForeignElement::<PallasField, 3>::from_biguint(One::one())
        .neg(&secp256k1_modulus())
        .to_biguint();
    let right_for_neg: ForeignElement<PallasField, 3> =
        ForeignElement::from_biguint(right_be_neg.clone());
    let (witness_neg, _index) = test_ffadd(
        secp256k1_modulus(),
        vec![BigUint::zero(), right_be_neg],
        &vec![FFOps::Add],
    );
    check_result(witness_neg, vec![right_for_neg.clone()]);

    // NEXT AS SUB
    let (witness_sub, _index) = test_ffadd(
        secp256k1_modulus(),
        vec![BigUint::zero(), One::one()],
        &vec![FFOps::Sub],
    );
    check_result(witness_sub, vec![right_for_neg]);
}

#[test]
// test 1 - 1 + 1 where (-1) is in the foreign field
// the first check is done with sub(1, 1) and then with add(neg(neg(1)))
fn test_one_minus_one_plus_one() {
    let neg_neg_one = ForeignElement::<PallasField, 3>::from_biguint(One::one())
        .neg(&secp256k1_modulus())
        .neg(&secp256k1_modulus())
        .to_biguint();
    let (witness, _index) = test_ffadd(
        secp256k1_modulus(),
        vec![One::one(), One::one(), neg_neg_one],
        &vec![FFOps::Sub, FFOps::Add],
    );
    // intermediate 1 - 1 should be zero
    // final 0 + 1 should be 1
    check_result(
        witness,
        vec![
            ForeignElement::zero(),
            ForeignElement::from_biguint(One::one()),
        ],
    );
}

#[test]
// test -1-1 where (-1) is in the foreign field
// first tested as neg(1) + neg(1)
// then tested as 0 - 1 - 1 )
// TODO: tested as 0 - ( 1 + 1) -> put sign in front of left instead (perhaps in the future we want this)
fn test_minus_minus() {
    let foreign_modulus = secp256k1_modulus();
    let neg_one_for =
        ForeignElement::<PallasField, 3>::from_biguint(One::one()).neg(&foreign_modulus);
    let neg_one = neg_one_for.to_biguint();
    let neg_two = ForeignElement::<PallasField, 3>::from_biguint(BigUint::from_u32(2).unwrap())
        .neg(&secp256k1_modulus());
    let (witness_neg, _index) = test_ffadd(
        secp256k1_modulus(),
        vec![neg_one.clone(), neg_one],
        &vec![FFOps::Add],
    );
    check_result(witness_neg, vec![neg_two.clone()]);

    let (witness_sub, _index) = test_ffadd(
        secp256k1_modulus(),
        vec![BigUint::zero(), One::one(), One::one()],
        &vec![FFOps::Sub, FFOps::Sub],
    );
    check_result(witness_sub, vec![neg_one_for, neg_two]);
}

#[test]
// test when the low carry is minus one
fn test_neg_carry_lo() {
    let (witness, _index) = test_ffadd(
        secp256k1_modulus(),
        vec![
            BigUint::from_bytes_be(OVF_NEG_LO),
            BigUint::from_bytes_be(OVF_NEG_LO),
        ],
        &vec![FFOps::Add],
    );
    check_carry(witness, PallasField::zero());
}

#[test]
// test when the middle carry is minus one
fn test_neg_carry_mi() {
    let (witness, _index) = test_ffadd(
        secp256k1_modulus(),
        vec![
            BigUint::from_bytes_be(OVF_NEG_MI),
            BigUint::from_bytes_be(OVF_NEG_MI),
        ],
        &vec![FFOps::Add],
    );
    check_carry(witness, -PallasField::one());
}

#[test]
// test when there is negative low carry and 0 middle limb (carry bit propagates)
fn test_propagate_carry() {
    let (witness, _index) = test_ffadd(
        secp256k1_modulus(),
        vec![
            BigUint::from_bytes_be(OVF_ZERO_MI_NEG_LO),
            BigUint::from_bytes_be(OVF_ZERO_MI_NEG_LO),
        ],
        &vec![FFOps::Add],
    );
    check_carry(witness, -PallasField::one());
}

#[test]
// test when the both carries are minus one
fn test_neg_carries() {
    let (witness, _index) = test_ffadd(
        secp256k1_modulus(),
        vec![
            BigUint::from_bytes_be(OVF_NEG_BOTH),
            BigUint::from_bytes_be(OVF_ZERO_MI_NEG_LO),
        ],
        &vec![FFOps::Add],
    );
    check_carry(witness, -PallasField::one());
}

#[test]
// test the upperbound of the result
fn test_upperbound() {
    test_ffadd(
        secp256k1_modulus(),
        vec![
            BigUint::from_bytes_be(OVF_LESS_HI_LEFT),
            BigUint::from_bytes_be(OVF_LESS_HI_RIGHT),
        ],
        &vec![FFOps::Add],
    );
}

#[test]
// test a carry that nullifies in the low limb
fn test_null_lo_carry() {
    let (witness, _index) = test_ffadd(
        secp256k1_modulus(),
        vec![secp256k1_max(), BigUint::from_bytes_be(NULL_CARRY_LO)],
        &vec![FFOps::Add],
    );
    check_carry(witness, PallasField::zero());
}

#[test]
// test a carry that nullifies in the mid limb
fn test_null_mi_carry() {
    let (witness, _index) = test_ffadd(
        secp256k1_modulus(),
        vec![secp256k1_max(), BigUint::from_bytes_be(NULL_CARRY_MI)],
        &vec![FFOps::Add],
    );
    check_carry(witness, PallasField::zero());
}

#[test]
// test a carry that nullifies in the mid limb
fn test_null_both_carry() {
    let (witness, _index) = test_ffadd(
        secp256k1_modulus(),
        vec![secp256k1_max(), BigUint::from_bytes_be(NULL_CARRY_BOTH)],
        &vec![FFOps::Add],
    );
    check_carry(witness, PallasField::zero());
}

#[test]
// test sums without carry bits in any limb
fn test_no_carry_limbs() {
    let (witness, _index) = test_ffadd(
        secp256k1_modulus(),
        vec![BigUint::from_bytes_be(TIC), BigUint::from_bytes_be(TOC)],
        &vec![FFOps::Add],
    );
    check_carry(witness.clone(), PallasField::zero());
    // check middle limb is all ones
    let all_one_limb = PallasField::from(2u128.pow(88) - 1);
    assert_eq!(witness[1][17], all_one_limb);
}

#[test]
// test sum with carry only in low part
fn test_pos_carry_limb_lo() {
    let (witness, _index) = test_ffadd(
        secp256k1_modulus(),
        vec![BigUint::from_bytes_be(TIC), BigUint::from_bytes_be(TOC_LO)],
        &vec![FFOps::Add],
    );
    check_carry(witness, PallasField::zero());
}

#[test]
fn test_pos_carry_limb_mid() {
    let (witness, _index) = test_ffadd(
        secp256k1_modulus(),
        vec![BigUint::from_bytes_be(TIC), BigUint::from_bytes_be(TOC_MI)],
        &vec![FFOps::Add],
    );
    check_carry(witness, PallasField::one());
}

#[test]
fn test_pos_carry_limb_lo_mid() {
    let (witness, _index) = test_ffadd(
        secp256k1_modulus(),
        vec![BigUint::from_bytes_be(TIC), BigUint::from_bytes_be(TOC_TWO)],
        &vec![FFOps::Add],
    );
    check_carry(witness, PallasField::one());
}

#[test]
// Check it fails if given a wrong result (sum)
fn test_wrong_sum() {
    let (mut witness, index) = test_ffadd(
        secp256k1_modulus(),
        vec![BigUint::from_bytes_be(TIC), BigUint::from_bytes_be(TOC)],
        &vec![FFOps::Add],
    );
    // wrong result
    let all_ones_limb = PallasField::from(2u128.pow(88) - 1);
    witness[0][8] = all_ones_limb;
    witness[0][17] = all_ones_limb;

    assert_eq!(
        index.cs.gates[16].verify_foreign_field_add(0, &witness, &index),
        Err(CircuitGateError::InvalidConstraint(
            GateType::ForeignFieldAdd
        )),
    );
}

#[test]
// Check it fails if given a wrong result (difference)
fn test_wrong_dif() {
    let (mut witness, index) = test_ffadd(
        secp256k1_modulus(),
        vec![BigUint::from_bytes_be(TIC), BigUint::from_bytes_be(TOC)],
        &vec![FFOps::Sub],
    );
    // wrong result
    witness[0][8] = PallasField::zero();
    witness[0][17] = PallasField::zero();

    assert_eq!(
        index.cs.gates[16].verify_foreign_field_add(0, &witness, &index),
        Err(CircuitGateError::InvalidConstraint(
            GateType::ForeignFieldAdd
        )),
    );
}

#[test]
// Test subtraction of the foreign field
fn test_zero_sub_fmod() {
    let (witness, _index) = test_ffadd(
        secp256k1_modulus(),
        vec![BigUint::zero(), secp256k1_modulus()],
        &vec![FFOps::Sub],
    );
    // -f should be 0 mod f
    check_result(witness, vec![ForeignElement::zero()]);
}

#[test]
// Test subtraction of the foreign field maximum value
fn test_zero_sub_fmax() {
    let (witness, _index) = test_ffadd(
        secp256k1_modulus(),
        vec![BigUint::zero(), secp256k1_max()],
        &vec![FFOps::Sub],
    );
    let foreign_modulus = secp256k1_modulus();
    let negated =
        ForeignElement::<PallasField, 3>::from_biguint(secp256k1_max()).neg(&foreign_modulus);
    check_result(witness, vec![negated]);
}

// The order of the Pallas curve is 0x40000000000000000000000000000000224698fc0994a8dd8c46eb2100000001.
// The order of the Vesta curve is  0x40000000000000000000000000000000224698fc094cf91b992d30ed00000001.

#[test]
// Test with Pasta curves where foreign field is smaller than the native field
fn test_pasta_add_max_vesta() {
    let vesta_modulus = VestaField::modulus_biguint();
    let right_input = field_max(vesta_modulus.clone());
    let (witness, _index) = test_ffadd(
        vesta_modulus.clone(),
        vec![BigUint::zero(), right_input.clone()],
        &vec![FFOps::Add],
    );
    let right = right_input % vesta_modulus;
    let right_foreign = ForeignElement::<PallasField, 3>::from_biguint(right);
    check_result(witness, vec![right_foreign]);
}

#[test]
// Test with Pasta curves where foreign field is smaller than the native field
fn test_pasta_sub_max_vesta() {
    let vesta_modulus = VestaField::modulus_biguint();
    let right_input = field_max(vesta_modulus.clone());
    let (witness, _index) = test_ffadd(
        vesta_modulus.clone(),
        vec![BigUint::zero(), right_input.clone()],
        &vec![FFOps::Sub],
    );
    let neg_max_vesta =
        ForeignElement::<PallasField, 3>::from_biguint(right_input).neg(&vesta_modulus);
    check_result(witness, vec![neg_max_vesta]);
}

#[test]
// Test with Pasta curves where foreign field is smaller than the native field
fn test_pasta_add_max_pallas() {
    let vesta_modulus = VestaField::modulus_biguint();
    let right_input = field_max(PallasField::modulus_biguint());
    let (witness, _index) = test_ffadd(
        vesta_modulus.clone(),
        vec![BigUint::zero(), right_input.clone()],
        &vec![FFOps::Add],
    );
    let right = right_input % vesta_modulus;
    let foreign_right = ForeignElement::<PallasField, 3>::from_biguint(right);
    check_result(witness, vec![foreign_right]);
}

#[test]
// Test with Pasta curves where foreign field is smaller than the native field
fn test_pasta_sub_max_pallas() {
    let vesta_modulus = VestaField::modulus_biguint();
    let right_input = field_max(PallasField::modulus_biguint());
    let (witness, _index) = test_ffadd(
        vesta_modulus.clone(),
        vec![BigUint::zero(), right_input.clone()],
        &vec![FFOps::Sub],
    );
    let neg_max_pallas =
        ForeignElement::<PallasField, 3>::from_biguint(right_input).neg(&vesta_modulus);
    check_result(witness, vec![neg_max_pallas]);
}

#[test]
// Test with a random addition
fn test_random_add() {
    let foreign_mod = secp256k1_modulus();
    let left_input = random_input(foreign_mod.clone(), true);
    let right_input = random_input(foreign_mod.clone(), true);
    let left_big = BigUint::from_bytes_be(&left_input);
    let right_big = BigUint::from_bytes_be(&right_input);
    let (witness, _index) = test_ffadd(
        secp256k1_modulus(),
        vec![left_big.clone(), right_big.clone()],
        &vec![FFOps::Add],
    );
    let result =
        ForeignElement::<PallasField, 3>::from_biguint((left_big + right_big) % foreign_mod);
    check_result(witness, vec![result]);
}

#[test]
// Test with a random subtraction
fn test_random_sub() {
    let foreign_mod = secp256k1_modulus();
    let left_input = random_input(foreign_mod.clone(), true);
    let right_input = random_input(foreign_mod.clone(), true);
    let left_big = BigUint::from_bytes_be(&left_input);
    let right_big = BigUint::from_bytes_be(&right_input);
    let (witness, _index) = test_ffadd(
        secp256k1_modulus(),
        vec![left_big.clone(), right_big.clone()],
        &vec![FFOps::Sub],
    );
    let result = if left_big < right_big {
        ForeignElement::<PallasField, 3>::from_biguint(left_big + foreign_mod - right_big)
    } else {
        ForeignElement::<PallasField, 3>::from_biguint(left_big - right_big)
    };
    check_result(witness, vec![result]);
}

#[test]
// Random test with foreign field being the native field add
fn test_foreign_is_native_add() {
    let pallas = PallasField::modulus_biguint();
    let left_input = random_input(pallas.clone(), true);
    let right_input = random_input(pallas.clone(), true);
    let (witness, _index) = test_ffadd(
        pallas.clone(),
        vec![
            BigUint::from_bytes_be(&left_input),
            BigUint::from_bytes_be(&right_input),
        ],
        &vec![FFOps::Add],
    );
    // check result was computed correctly
    let sum_big = compute_sum(pallas, &left_input, &right_input);
    let result = ForeignElement::<PallasField, 3>::from_biguint(sum_big.clone());
    check_result(witness, vec![result.clone()]);
    // check result is in the native field
    let two_to_limb = PallasField::from(TWO_TO_LIMB);
    let left = ForeignElement::<PallasField, 3>::from_be(&left_input);
    let right = ForeignElement::<PallasField, 3>::from_be(&right_input);
    let left = (left[HI] * two_to_limb + left[MI]) * two_to_limb + left[LO];
    let right = (right[HI] * two_to_limb + right[MI]) * two_to_limb + right[LO];
    let sum = left + right;
    let result = (result[HI] * two_to_limb + result[MI]) * two_to_limb + result[LO];
    let sum_from = PallasField::from(sum_big);
    assert_eq!(result, sum);
    assert_eq!(result, sum_from);
}

#[test]
// Random test with foreign field being the native field add
fn test_foreign_is_native_sub() {
    let pallas = PallasField::modulus_biguint();
    let left_input = random_input(pallas.clone(), true);
    let right_input = random_input(pallas.clone(), true);
    let (witness, _index) = test_ffadd(
        pallas.clone(),
        vec![
            BigUint::from_bytes_be(&left_input),
            BigUint::from_bytes_be(&right_input),
        ],
        &vec![FFOps::Sub],
    );
    // check result was computed correctly
    let dif_big = compute_dif(pallas, &left_input, &right_input);
    let result = ForeignElement::<PallasField, 3>::from_biguint(dif_big.clone());
    check_result(witness, vec![result.clone()]);
    // check result is in the native field
    let two_to_limb = PallasField::from(TWO_TO_LIMB);
    let left = ForeignElement::<PallasField, 3>::from_be(&left_input);
    let right = ForeignElement::<PallasField, 3>::from_be(&right_input);
    let left = (left[HI] * two_to_limb + left[MI]) * two_to_limb + left[LO];
    let right = (right[HI] * two_to_limb + right[MI]) * two_to_limb + right[LO];
    let dif = left - right;
    let result = (result[HI] * two_to_limb + result[MI]) * two_to_limb + result[LO];
    let dif_from = PallasField::from(dif_big);
    assert_eq!(result, dif);
    assert_eq!(result, dif_from);
}

#[test]
// Test with a random addition
fn test_random_small_add() {
    // 2^200 - 75 is prime with 200 bits (3 limbs but smaller than Pallas)
    let prime = BigUint::from_u128(2u128.pow(100)).unwrap().pow(2) - BigUint::from_u32(75).unwrap();
    let foreign_mod = prime.clone();
    let left_input = random_input(foreign_mod.clone(), false);
    let right_input = random_input(foreign_mod.clone(), false);
    let (witness, _index) = test_ffadd(
        prime,
        vec![
            BigUint::from_bytes_be(&left_input),
            BigUint::from_bytes_be(&right_input),
        ],
        &vec![FFOps::Add],
    );
    let result = compute_sum(foreign_mod, &left_input, &right_input);
    check_result(
        witness,
        vec![ForeignElement::<PallasField, 3>::from_biguint(result)],
    );
}

#[test]
// Test with a random subtraction
fn test_random_small_sub() {
    // 2^200 - 75 is prime with 200 bits (3 limbs but smaller than Pallas)
    let prime = BigUint::from_u128(2u128.pow(100)).unwrap().pow(2) - BigUint::from_u32(75).unwrap();
    let foreign_mod = prime.clone();
    let left_input = random_input(foreign_mod.clone(), false);
    let right_input = random_input(foreign_mod.clone(), false);
    let (witness, _index) = test_ffadd(
        prime,
        vec![
            BigUint::from_bytes_be(&left_input),
            BigUint::from_bytes_be(&right_input),
        ],
        &vec![FFOps::Sub],
    );
    let result = compute_dif(foreign_mod, &left_input, &right_input);
    check_result(
        witness,
        vec![ForeignElement::<PallasField, 3>::from_biguint(result)],
    );
}

#[test]
// Test with bad parameters in bound check
fn test_bad_bound() {
    let foreign_mod = BigUint::from_bytes_be(&SECP256K1_MOD);
    let left_input = random_input(foreign_mod.clone(), false);
    let right_input = random_input(foreign_mod.clone(), false);
    let (mut witness, cs) = test_ffadd(
        SECP256K1_MOD,
        vec![left_input.clone(), right_input.clone()],
        &vec![FFOps::Add],
    );
    // Modify sign of bound
    // It should be constrained that sign needs to be 1
    witness[6][17] = -PallasField::one();
    assert_eq!(
        cs.gates[17].verify_foreign_field_add::<Vesta>(0, &witness, &cs),
        Err(CircuitGateError::InvalidConstraint(
            GateType::ForeignFieldAdd
        )),
    );
    witness[6][17] = PallasField::one();
    // Modify overflow
    witness[7][17] = -PallasField::one();
    assert_eq!(
        cs.gates[17].verify_foreign_field_add::<Vesta>(0, &witness, &cs),
        Err(CircuitGateError::InvalidConstraint(
            GateType::ForeignFieldAdd
        )),
    );
    witness[7][17] = PallasField::one();
}

#[test]
// Test with bad left input
fn test_random_bad_input() {
    let foreign_mod = secp256k1_modulus();
    let left_input = random_input(foreign_mod.clone(), false);
    let right_input = random_input(foreign_mod, false);
    let (mut witness, index) = test_ffadd(
        secp256k1_modulus(),
        vec![
            BigUint::from_bytes_be(&left_input),
            BigUint::from_bytes_be(&right_input),
        ],
        &vec![FFOps::Sub],
    );
    // First modify left input only to cause an invalid copy constraint
    witness[0][16] += PallasField::one();
    assert_eq!(
        index.cs.gates[16].verify_foreign_field_add(0, &witness, &index),
        Err(CircuitGateError::InvalidCopyConstraint(
            GateType::ForeignFieldAdd
        )),
    );
    // then modify the value in the range check to cause an invalid FFAdd constraint
    witness[0][0] += PallasField::one();
    assert_eq!(
        index.cs.gates[16].verify_foreign_field_add(0, &witness, &index),
        Err(CircuitGateError::InvalidConstraint(
            GateType::ForeignFieldAdd
        )),
    );
}

#[test]
// Test with bad parameters
fn test_random_bad_parameters() {
    let foreign_mod = secp256k1_modulus();
    let left_input = random_input(foreign_mod.clone(), false);
    let right_input = random_input(foreign_mod, false);
    let (mut witness, index) = test_ffadd(
        secp256k1_modulus(),
        vec![
            BigUint::from_bytes_be(&left_input),
            BigUint::from_bytes_be(&right_input),
        ],
        &vec![FFOps::Add],
    );
<<<<<<< HEAD
    // Modify bot carry
    witness[8][16] = witness[8][16] + PallasField::one();
=======
    // Modify low carry
    witness[8][16] += PallasField::one();
>>>>>>> d7aa2d68
    assert_eq!(
        index.cs.gates[16].verify_foreign_field_add(0, &witness, &index),
        Err(CircuitGateError::InvalidConstraint(
            GateType::ForeignFieldAdd
        )),
    );
<<<<<<< HEAD
    witness[8][16] = witness[8][16] - PallasField::one();
=======
    witness[8][16] -= PallasField::one();
    // Modify high carry
    witness[9][16] -= PallasField::one();
    assert_eq!(
        index.cs.gates[16].verify_foreign_field_add(0, &witness, &index),
        Err(CircuitGateError::InvalidConstraint(
            GateType::ForeignFieldAdd
        )),
    );
    witness[9][16] += PallasField::one();
>>>>>>> d7aa2d68
    // Modify overflow
    witness[7][16] += PallasField::one();
    assert_eq!(
        index.cs.gates[16].verify_foreign_field_add(0, &witness, &index),
        Err(CircuitGateError::InvalidConstraint(
            GateType::ForeignFieldAdd
        )),
    );
    witness[7][16] -= PallasField::one();
    // Modify sign
    witness[6][16] = PallasField::zero() - witness[6][16];
    assert_eq!(
        index.cs.gates[16].verify_foreign_field_add(0, &witness, &index),
        Err(CircuitGateError::InvalidConstraint(
            GateType::ForeignFieldAdd
        )),
    );
    witness[6][16] = PallasField::zero() - witness[6][16];
    // Check back to normal
    assert_eq!(
        index.cs.gates[16].verify_foreign_field_add(0, &witness, &index),
        Ok(()),
    );
}

#[test]
// Test with chain of random operations
fn test_random_chain() {
    let rng = &mut StdRng::from_seed([
        0, 131, 43, 175, 229, 252, 206, 26, 67, 193, 86, 160, 1, 90, 131, 86, 168, 4, 95, 50, 48,
        9, 192, 13, 250, 215, 172, 130, 24, 164, 162, 221,
    ]);

    let nops = 20;
    let foreign_mod = secp256k1_modulus();
    let inputs = (0..nops + 1)
        .into_iter()
        .map(|_| random_input(foreign_mod.clone(), true))
        .collect::<Vec<_>>();
    let big_inputs = inputs
        .clone()
        .into_iter()
        .map(|v| BigUint::from_bytes_be(&v))
        .collect::<Vec<_>>();
    let operations = (0..nops)
        .into_iter()
        .map(|_| random_operation(rng))
        .collect::<Vec<_>>();
    let (witness, _index) = test_ffadd(secp256k1_modulus(), big_inputs, &operations);
    let mut left = vec![inputs[0].clone()];
    let results: Vec<ForeignElement<PallasField, 3>> = operations
        .iter()
        .enumerate()
        .map(|(i, op)| {
            let result = match op {
                FFOps::Add => compute_sum(foreign_mod.clone(), &left[i], &inputs[i + 1]),
                FFOps::Sub => compute_dif(foreign_mod.clone(), &left[i], &inputs[i + 1]),
                _ => panic!("Invalid operation"),
            };
            left.push(result.to_bytes_be());
            ForeignElement::<PallasField, 3>::from_biguint(result)
        })
        .collect();
    check_result(witness, results);
}

// Prove and verify a randomly generated operation
#[test]
fn prove_and_verify_1() {
    prove_and_verify(1);
}

// Prove and verify a chain of 6 randomly generated operations
#[test]
fn prove_and_verify_6() {
    prove_and_verify(6);
}

// Test with FFAdd gates without range checks
#[test]
<<<<<<< HEAD
fn test_ffadd_no_rc() {
    let operation_count = 3;
    let rng = &mut StdRng::from_seed([
        0, 131, 43, 175, 229, 252, 206, 26, 67, 193, 86, 160, 1, 90, 131, 86, 168, 4, 95, 50, 48,
        9, 192, 13, 250, 215, 172, 130, 24, 164, 162, 221,
    ]);

    // Create circuit
    let (mut next_row, mut gates) =
        CircuitGate::<PallasField>::create_ffadd_chain(0, operation_count, false);
    // Temporary workaround for lookup-table/domain-size issue
    for _ in 0..(1 << 13) {
        gates.push(CircuitGate::zero(Wire::for_row(next_row)));
        next_row += 1;
    }

    // Create foreign modulus
    let foreign_modulus = BigUint::from_bytes_be(SECP256K1_MOD);

    let cs = ConstraintSystem::create(gates)
        .foreign_field_modulus(&Some(foreign_modulus.clone()))
        .build()
        .unwrap();

    // Create inputs and operations
    let inputs = (0..operation_count + 1)
        .into_iter()
        .map(|_| BigUint::from_bytes_be(&random_input(foreign_modulus.clone(), true)))
        .collect::<Vec<BigUint>>();
    let operations = (0..operation_count)
        .into_iter()
        .map(|_| random_operation(rng))
        .collect::<Vec<_>>();

    // Create witness
    let witness =
        witness::create_ffadd_chain_witness(&inputs, &operations, foreign_modulus.clone(), false);

    for row in 0..witness[0].len() {
        assert_eq!(
            cs.gates[row].verify_witness::<Vesta>(
                row,
                &witness,
                &cs,
                &witness[0][0..cs.public].to_vec()
            ),
            Ok(())
        );
    }
}
=======
// Test with bad parameters in bound check
// TODO: when the generic is created so it can be linked to a public value
fn test_bad_bound() {
    let foreign_mod = secp256k1_modulus();
    let left_input = random_input(foreign_mod.clone(), false);
    let right_input = random_input(foreign_mod.clone(), false);
    let (mut witness, cs) = test_ffadd(
        secp256k1_modulus(),
        vec![&left_input.clone(), &right_input.clone()],
        &vec![FFOps::Add],
    );
    // Modify sign of bound
    // It should be constrained that sign needs to be 1
    witness[6][17] = -PallasField::one();
    assert_eq!(
        cs.gates[17].verify_foreign_field_add::<Vesta>(0, &witness, &cs),
        Err(CircuitGateError::InvalidCopyConstraint(
            GateType::ForeignFieldAdd
        )),
    );
    witness[6][17] = PallasField::one();
    // Modify overflow
        witness[7][17] = -PallasField::one();
    assert_eq!(
        cs.gates[17].verify_foreign_field_add::<Vesta>(0, &witness, &cs),
        Err(CircuitGateError::InvalidCopyConstraint(
            GateType::ForeignFieldAdd
        )),
    );
    witness[7][17] = PallasField::one();
}*/
>>>>>>> d7aa2d68
<|MERGE_RESOLUTION|>--- conflicted
+++ resolved
@@ -131,16 +131,8 @@
     0x01, 0x00, 0x00, 0x00, 0x00, 0x00, 0x00, 0x01, 0x00, 0x00, 0x03, 0xD2,
 ];
 
-<<<<<<< HEAD
-fn create_test_constraint_system_ffadd(
-    num: usize,
-    modulus: BigUint,
-) -> ConstraintSystem<PallasField> {
+fn create_test_constraint_system_ffadd(num: usize, modulus: BigUint) -> ProverIndex<Vesta> {
     let (mut next_row, mut gates) = CircuitGate::<PallasField>::create_ffadd_chain(0, num, true);
-=======
-fn create_test_constraint_system_ffadd(num: usize, modulus: BigUint) -> ProverIndex<Vesta> {
-    let (mut next_row, mut gates) = CircuitGate::<PallasField>::create_foreign_field_add(0, num);
->>>>>>> d7aa2d68
 
     // Temporary workaround for lookup-table/domain-size issue
     for _ in 0..(1 << 13) {
@@ -172,18 +164,8 @@
     ops: &Vec<FFOps>,
 ) -> ([Vec<PallasField>; COLUMNS], ProverIndex<Vesta>) {
     let nops = ops.len();
-<<<<<<< HEAD
-    let foreign_modulus = BigUint::from_bytes_be(fmod);
-    let cs = create_test_constraint_system_ffadd(nops, foreign_modulus.clone());
-    let inputs = inputs
-        .iter()
-        .map(|x| BigUint::from_bytes_be(x))
-        .collect::<Vec<BigUint>>();
+    let index = create_test_constraint_system_ffadd(nops, foreign_modulus.clone());
     let witness = witness::create_ffadd_chain_witness(&inputs, ops, foreign_modulus, true);
-=======
-    let index = create_test_constraint_system_ffadd(nops, foreign_modulus.clone());
-    let witness = witness::create(&inputs, ops, foreign_modulus);
->>>>>>> d7aa2d68
 
     let all_rows = witness[0].len();
 
@@ -253,11 +235,11 @@
 }
 
 // obtains a random input of 32 bytes that fits in the foreign modulus
-fn random_input(modulus: BigUint, big: bool) -> Vec<u8> {
+fn random_input(modulus: BigUint, large: bool) -> Vec<u8> {
     let mut random_str = vec![];
     let mut random_big = BigUint::from_u128(2u128.pow(88)).unwrap().pow(3);
     while random_big > modulus {
-        random_str = if big {
+        random_str = if large {
             rand::thread_rng().gen::<[u8; 32]>().to_vec()
         } else {
             rand::thread_rng().gen::<[u8; 20]>().to_vec()
@@ -891,19 +873,19 @@
 #[test]
 // Test with bad parameters in bound check
 fn test_bad_bound() {
-    let foreign_mod = BigUint::from_bytes_be(&SECP256K1_MOD);
-    let left_input = random_input(foreign_mod.clone(), false);
-    let right_input = random_input(foreign_mod.clone(), false);
-    let (mut witness, cs) = test_ffadd(
-        SECP256K1_MOD,
-        vec![left_input.clone(), right_input.clone()],
+    let foreign_mod = secp256k1_modulus();
+    let left_input = BigUint::from_bytes_be(&random_input(foreign_mod.clone(), false));
+    let right_input = BigUint::from_bytes_be(&random_input(foreign_mod.clone(), false));
+    let (mut witness, index) = test_ffadd(
+        foreign_mod,
+        vec![left_input, right_input],
         &vec![FFOps::Add],
     );
     // Modify sign of bound
     // It should be constrained that sign needs to be 1
     witness[6][17] = -PallasField::one();
     assert_eq!(
-        cs.gates[17].verify_foreign_field_add::<Vesta>(0, &witness, &cs),
+        index.cs.gates[17].verify_foreign_field_add::<Vesta>(0, &witness, &index),
         Err(CircuitGateError::InvalidConstraint(
             GateType::ForeignFieldAdd
         )),
@@ -912,7 +894,7 @@
     // Modify overflow
     witness[7][17] = -PallasField::one();
     assert_eq!(
-        cs.gates[17].verify_foreign_field_add::<Vesta>(0, &witness, &cs),
+        index.cs.gates[17].verify_foreign_field_add::<Vesta>(0, &witness, &index),
         Err(CircuitGateError::InvalidConstraint(
             GateType::ForeignFieldAdd
         )),
@@ -966,33 +948,15 @@
         ],
         &vec![FFOps::Add],
     );
-<<<<<<< HEAD
     // Modify bot carry
-    witness[8][16] = witness[8][16] + PallasField::one();
-=======
-    // Modify low carry
     witness[8][16] += PallasField::one();
->>>>>>> d7aa2d68
     assert_eq!(
         index.cs.gates[16].verify_foreign_field_add(0, &witness, &index),
         Err(CircuitGateError::InvalidConstraint(
             GateType::ForeignFieldAdd
         )),
     );
-<<<<<<< HEAD
-    witness[8][16] = witness[8][16] - PallasField::one();
-=======
     witness[8][16] -= PallasField::one();
-    // Modify high carry
-    witness[9][16] -= PallasField::one();
-    assert_eq!(
-        index.cs.gates[16].verify_foreign_field_add(0, &witness, &index),
-        Err(CircuitGateError::InvalidConstraint(
-            GateType::ForeignFieldAdd
-        )),
-    );
-    witness[9][16] += PallasField::one();
->>>>>>> d7aa2d68
     // Modify overflow
     witness[7][16] += PallasField::one();
     assert_eq!(
@@ -1073,7 +1037,6 @@
 
 // Test with FFAdd gates without range checks
 #[test]
-<<<<<<< HEAD
 fn test_ffadd_no_rc() {
     let operation_count = 3;
     let rng = &mut StdRng::from_seed([
@@ -1091,17 +1054,17 @@
     }
 
     // Create foreign modulus
-    let foreign_modulus = BigUint::from_bytes_be(SECP256K1_MOD);
+    let foreign_mod = secp256k1_modulus();
 
     let cs = ConstraintSystem::create(gates)
-        .foreign_field_modulus(&Some(foreign_modulus.clone()))
+        .foreign_field_modulus(&Some(foreign_mod.clone()))
         .build()
         .unwrap();
 
     // Create inputs and operations
     let inputs = (0..operation_count + 1)
         .into_iter()
-        .map(|_| BigUint::from_bytes_be(&random_input(foreign_modulus.clone(), true)))
+        .map(|_| BigUint::from_bytes_be(&random_input(foreign_mod.clone(), false)))
         .collect::<Vec<BigUint>>();
     let operations = (0..operation_count)
         .into_iter()
@@ -1109,8 +1072,7 @@
         .collect::<Vec<_>>();
 
     // Create witness
-    let witness =
-        witness::create_ffadd_chain_witness(&inputs, &operations, foreign_modulus.clone(), false);
+    let witness = witness::create_ffadd_chain_witness(&inputs, &operations, foreign_mod, false);
 
     for row in 0..witness[0].len() {
         assert_eq!(
@@ -1123,37 +1085,4 @@
             Ok(())
         );
     }
-}
-=======
-// Test with bad parameters in bound check
-// TODO: when the generic is created so it can be linked to a public value
-fn test_bad_bound() {
-    let foreign_mod = secp256k1_modulus();
-    let left_input = random_input(foreign_mod.clone(), false);
-    let right_input = random_input(foreign_mod.clone(), false);
-    let (mut witness, cs) = test_ffadd(
-        secp256k1_modulus(),
-        vec![&left_input.clone(), &right_input.clone()],
-        &vec![FFOps::Add],
-    );
-    // Modify sign of bound
-    // It should be constrained that sign needs to be 1
-    witness[6][17] = -PallasField::one();
-    assert_eq!(
-        cs.gates[17].verify_foreign_field_add::<Vesta>(0, &witness, &cs),
-        Err(CircuitGateError::InvalidCopyConstraint(
-            GateType::ForeignFieldAdd
-        )),
-    );
-    witness[6][17] = PallasField::one();
-    // Modify overflow
-        witness[7][17] = -PallasField::one();
-    assert_eq!(
-        cs.gates[17].verify_foreign_field_add::<Vesta>(0, &witness, &cs),
-        Err(CircuitGateError::InvalidCopyConstraint(
-            GateType::ForeignFieldAdd
-        )),
-    );
-    witness[7][17] = PallasField::one();
-}*/
->>>>>>> d7aa2d68
+}