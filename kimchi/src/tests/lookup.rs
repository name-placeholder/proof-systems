use super::framework::{print_witness, TestFramework};
use crate::circuits::{
    gate::{CircuitGate, GateType},
    lookup::{
        runtime_tables::{RuntimeTable, RuntimeTableCfg},
        tables::LookupTable,
    },
    polynomial::COLUMNS,
    wires::Wire,
};
use ark_ff::{UniformRand, Zero};
use mina_curves::pasta::{Fp, Vesta, VestaParameters};
use mina_poseidon::{
    constants::PlonkSpongeConstantsKimchi,
    sponge::{DefaultFqSponge, DefaultFrSponge},
};
use rand::prelude::*;
use rand::Rng;
use std::array;

type SpongeParams = PlonkSpongeConstantsKimchi;
type BaseSponge = DefaultFqSponge<VestaParameters, SpongeParams>;
type ScalarSponge = DefaultFrSponge<Fp, SpongeParams>;

fn setup_lookup_proof(use_values_from_table: bool, num_lookups: usize, table_sizes: Vec<usize>) {
<<<<<<< HEAD
    let mut lookup_table_values: Vec<Vec<_>> = table_sizes
=======
    let seed: [u8; 32] = thread_rng().gen();
    eprintln!("Seed: {:?}", seed);
    let mut rng = StdRng::from_seed(seed);

    let lookup_table_values: Vec<Vec<_>> = table_sizes
>>>>>>> 951ec7ef
        .iter()
        .map(|size| (0..*size).map(|_| rng.gen()).collect())
        .collect();
    // Zero table must have a zero row
    lookup_table_values[0][0] = From::from(0);
    let lookup_tables = lookup_table_values
        .iter()
        .enumerate()
        .map(|(id, lookup_table_values)| {
            let index_column = (0..lookup_table_values.len() as u64)
                .map(Into::into)
                .collect();
            LookupTable {
                id: id as i32,
                data: vec![index_column, lookup_table_values.clone()],
            }
        })
        .collect();

    // circuit gates
    let gates = (0..num_lookups)
        .map(|i| CircuitGate::new(GateType::Lookup, Wire::for_row(i), vec![]))
        .collect();

    let witness = {
        let mut lookup_table_ids = Vec::with_capacity(num_lookups);
        let mut lookup_indexes: [_; 3] = array::from_fn(|_| Vec::with_capacity(num_lookups));
        let mut lookup_values: [_; 3] = array::from_fn(|_| Vec::with_capacity(num_lookups));
        let unused = || vec![Fp::zero(); num_lookups];

        let num_tables = table_sizes.len();
        let mut tables_used = std::collections::HashSet::new();
        for _ in 0..num_lookups {
            let table_id = rng.gen::<usize>() % num_tables;
            tables_used.insert(table_id);
            let lookup_table_values: &Vec<Fp> = &lookup_table_values[table_id];
            lookup_table_ids.push((table_id as u64).into());
            for i in 0..3 {
                let index = rng.gen::<usize>() % lookup_table_values.len();
                let value = if use_values_from_table {
                    lookup_table_values[index]
                } else {
                    rng.gen()
                };
                lookup_indexes[i].push((index as u64).into());
                lookup_values[i].push(value);
            }
        }

        // Sanity check: if we were given multiple tables, we should have used multiple tables,
        // assuming we're generating enough gates.
        assert!(tables_used.len() >= 2 || table_sizes.len() <= 1);

        let [lookup_indexes0, lookup_indexes1, lookup_indexes2] = lookup_indexes;
        let [lookup_values0, lookup_values1, lookup_values2] = lookup_values;
        [
            lookup_table_ids,
            lookup_indexes0,
            lookup_values0,
            lookup_indexes1,
            lookup_values1,
            lookup_indexes2,
            lookup_values2,
            unused(),
            unused(),
            unused(),
            unused(),
            unused(),
            unused(),
            unused(),
            unused(),
        ]
    };

    TestFramework::<Vesta>::default()
        .gates(gates)
        .witness(witness)
        .lookup_tables(lookup_tables)
        .setup()
        .prove_and_verify::<BaseSponge, ScalarSponge>()
        .unwrap();
}

#[test]
fn lookup_gate_proving_works() {
    setup_lookup_proof(true, 500, vec![256])
}

#[test]
#[should_panic]
fn lookup_gate_rejects_bad_lookups() {
    setup_lookup_proof(false, 500, vec![256])
}

#[test]
fn lookup_gate_proving_works_multiple_tables() {
    setup_lookup_proof(true, 500, vec![100, 50, 50, 2, 2])
}

#[test]
#[should_panic]
fn lookup_gate_rejects_bad_lookups_multiple_tables() {
    setup_lookup_proof(false, 500, vec![100, 50, 50, 2, 2])
}

fn setup_successfull_runtime_table_test(
    runtime_table_cfgs: Vec<RuntimeTableCfg<Fp>>,
    runtime_tables: Vec<RuntimeTable<Fp>>,
    lookups: Vec<i32>,
) {
    let seed: [u8; 32] = thread_rng().gen();
    eprintln!("Seed: {:?}", seed);
    let mut rng = StdRng::from_seed(seed);
    let nb_lookups = lookups.len();

    // circuit
    let mut gates = vec![];
    for row in 0..nb_lookups {
        gates.push(CircuitGate::new(
            GateType::Lookup,
            Wire::for_row(row),
            vec![],
        ));
    }

    // witness
    let witness = {
        let mut cols: [_; COLUMNS] = array::from_fn(|_col| vec![Fp::zero(); gates.len()]);

        // only the first 7 registers are used in the lookup gate
        let (lookup_cols, _rest) = cols.split_at_mut(7);

        for (i, table_id) in lookups.into_iter().enumerate() {
            lookup_cols[0][i] = Fp::from(table_id);
            let rt = runtime_table_cfgs
                .clone()
                .into_iter()
                .find(|rt_cfg| rt_cfg.id == table_id)
                .unwrap();
            let len_rt = rt.len();
            let first_column = rt.first_column;
            let data = runtime_tables
                .clone()
                .into_iter()
                .find(|rt| rt.id == table_id)
                .unwrap()
                .data;

            // create queries into our runtime lookup table.
            // We will set [w1, w2], [w3, w4] and [w5, w6] to randon indexes and
            // the corresponding values
            let lookup_cols = &mut lookup_cols[1..];
            for chunk in lookup_cols.chunks_mut(2) {
                let idx = rng.gen_range(0..len_rt);
                chunk[0][i] = first_column[idx];
                chunk[1][i] = data[idx];
            }
        }
        cols
    };

    // run test
    TestFramework::<Vesta>::default()
        .gates(gates)
        .witness(witness)
        .runtime_tables_setup(runtime_table_cfgs)
        .setup()
        .runtime_tables(runtime_tables)
        .prove_and_verify::<BaseSponge, ScalarSponge>()
        .unwrap();
}

#[test]
fn test_runtime_table() {
    let num = 5;
    let seed: [u8; 32] = thread_rng().gen();
    eprintln!("Seed: {:?}", seed);
    let mut rng = StdRng::from_seed(seed);

    let first_column = [8u32, 9, 8, 7, 1];
    let len = first_column.len();

    let mut runtime_tables_setup = vec![];
    for table_id in 1..num + 1 {
        let cfg = RuntimeTableCfg {
            id: table_id,
            first_column: first_column.into_iter().map(Into::into).collect(),
        };
        runtime_tables_setup.push(cfg);
    }

    let data: Vec<Fp> = [0u32, 2, 3, 4, 5].into_iter().map(Into::into).collect();
    let runtime_tables: Vec<RuntimeTable<Fp>> = runtime_tables_setup
        .iter()
        .map(|cfg| RuntimeTable {
            id: cfg.id(),
            data: data.clone(),
        })
        .collect();

    // circuit
    let mut gates = vec![];
    for row in 0..20 {
        gates.push(CircuitGate::new(
            GateType::Lookup,
            Wire::for_row(row),
            vec![],
        ));
    }

    // witness
    let witness = {
        let mut cols: [_; COLUMNS] = array::from_fn(|_col| vec![Fp::zero(); gates.len()]);

        // only the first 7 registers are used in the lookup gate
        let (lookup_cols, _rest) = cols.split_at_mut(7);

        for row in 0..20 {
            // the first register is the table id. We pick one random table.
            lookup_cols[0][row] = (rng.gen_range(1..num + 1) as u32).into();

            // create queries into our runtime lookup table.
            // We will set [w1, w2], [w3, w4] and [w5, w6] to randon indexes and
            // the corresponding values
            let lookup_cols = &mut lookup_cols[1..];
            for chunk in lookup_cols.chunks_mut(2) {
                let idx = rng.gen_range(0..len);
                chunk[0][row] = first_column[idx].into();
                chunk[1][row] = data[idx];
            }
        }
        cols
    };

    print_witness(&witness, 0, 20);

    // run test
    TestFramework::<Vesta>::default()
        .gates(gates)
        .witness(witness)
        .runtime_tables_setup(runtime_tables_setup)
        .setup()
        .runtime_tables(runtime_tables)
        .prove_and_verify::<BaseSponge, ScalarSponge>()
        .unwrap();
}

#[test]
fn test_negative_test_runtime_table_value_not_in_table() {
    // We create 1 runtime table cfg
    let first_column = [8u32, 9, 8, 7, 1];

    let cfg = RuntimeTableCfg {
        id: 1,
        first_column: first_column.into_iter().map(Into::into).collect(),
    };

    let data: Vec<Fp> = [0u32, 2, 3, 4, 5].into_iter().map(Into::into).collect();
    let runtime_table: RuntimeTable<Fp> = RuntimeTable { id: cfg.id(), data };

    // circuit
    let mut gates = vec![];
    let nb_gates = 20;
    for row in 0..nb_gates {
        gates.push(CircuitGate::new(
            GateType::Lookup,
            Wire::for_row(row),
            vec![],
        ));
    }

    // witness. The whole witness is going to be wrong.
    let witness = {
        let mut cols: [_; COLUMNS] = array::from_fn(|_col| vec![Fp::zero(); nb_gates]);

        // only the first 7 registers are used in the lookup gate
        let (lookup_cols, _rest) = cols.split_at_mut(7);

        for row in 0..nb_gates {
            // the first register is the table id.
            lookup_cols[0][row] = 1.into();
            // create queries into our runtime lookup table.
            let lookup_cols = &mut lookup_cols[1..];
            for chunk in lookup_cols.chunks_mut(2) {
                // None of these values are correct
                chunk[0][row] = 42.into();
                chunk[1][row] = 42.into();
            }
        }
        cols
    };

    // run prover only as the error should be raised while creating the proof.
    let err = TestFramework::<Vesta>::default()
        .gates(gates)
        .witness(witness)
        .runtime_tables_setup(vec![cfg])
        .setup()
        .runtime_tables(vec![runtime_table])
        .prove::<BaseSponge, ScalarSponge>()
        .unwrap_err();

    // The whole witness is wrong, but we check the first row is incorrect as it
    // is the error returned by the prover call.
    assert_eq!(err, "the lookup failed to find a match in the table: row=0");
}

#[test]
fn test_negative_test_runtime_table_prover_with_undefined_id_in_index_and_witnesses_uses_correct_id(
) {
    // We create 1 runtime table cfg with ID 1
    let first_column = [8u32, 9, 8, 7, 1];

    let cfg = RuntimeTableCfg {
        id: 1,
        first_column: first_column.into_iter().map(Into::into).collect(),
    };

    // We give a different ID, not defined in the index.
    let data: Vec<Fp> = [0u32, 2, 3, 4, 5].into_iter().map(Into::into).collect();
    let runtime_table: RuntimeTable<Fp> = RuntimeTable { id: 2, data };

    // circuit
    let mut gates = vec![];
    let nb_gates = 20;
    for row in 0..nb_gates {
        gates.push(CircuitGate::new(
            GateType::Lookup,
            Wire::for_row(row),
            vec![],
        ));
    }

    // witness
    let witness = {
        let mut cols: [_; COLUMNS] = array::from_fn(|_col| vec![Fp::zero(); nb_gates]);

        // only the first 7 registers are used in the lookup gate
        let (lookup_cols, _rest) = cols.split_at_mut(7);

        for row in 0..nb_gates {
            // the first register is the table id. We set the index to the one
            // given while building the cs.
            lookup_cols[0][row] = 1.into();
            // We will set [w1, w2], [w3, w4] and [w5, w6] to correct values
            let lookup_cols = &mut lookup_cols[1..];
            for chunk in lookup_cols.chunks_mut(2) {
                chunk[0][row] = 8u32.into();
                chunk[1][row] = 0u32.into();
            }
        }
        cols
    };

    // We only run the prover. No need to verify.
    let err = TestFramework::<Vesta>::default()
        .gates(gates)
        .witness(witness)
        .runtime_tables_setup(vec![cfg])
        .setup()
        .runtime_tables(vec![runtime_table])
        .prove::<BaseSponge, ScalarSponge>()
        .unwrap_err();
    assert_eq!(
        err,
        "the runtime tables provided did not match the index's configuration"
    );
}

#[test]
fn test_negative_test_runtime_table_prover_uses_undefined_id_in_index_and_witnesses_too() {
    // We create 1 runtime table cfg with ID 1
    let first_column = [8u32, 9, 8, 7, 1];

    let cfg = RuntimeTableCfg {
        id: 1,
        first_column: first_column.into_iter().map(Into::into).collect(),
    };

    let data: Vec<Fp> = [0u32, 2, 3, 4, 5].into_iter().map(Into::into).collect();
    let runtime_table: RuntimeTable<Fp> = RuntimeTable { id: 2, data };

    // circuit
    let mut gates = vec![];
    let nb_gates = 20;
    for row in 0..nb_gates {
        gates.push(CircuitGate::new(
            GateType::Lookup,
            Wire::for_row(row),
            vec![],
        ));
    }

    // witness
    let witness = {
        let mut cols: [_; COLUMNS] = array::from_fn(|_col| vec![Fp::zero(); nb_gates]);

        // only the first 7 registers are used in the lookup gate
        let (lookup_cols, _rest) = cols.split_at_mut(7);

        for row in 0..nb_gates {
            // the first register is the table id. We set to the runtime table
            // ID given by the prover
            lookup_cols[0][row] = runtime_table.id.into();
            // We will set [w1, w2], [w3, w4] and [w5, w6] to correct values
            let lookup_cols = &mut lookup_cols[1..];
            for chunk in lookup_cols.chunks_mut(2) {
                chunk[0][row] = 8u32.into();
                chunk[1][row] = 0u32.into();
            }
        }
        cols
    };

    // We only run the prover. No need to verify.
    let err = TestFramework::<Vesta>::default()
        .gates(gates)
        .witness(witness)
        .runtime_tables_setup(vec![cfg])
        .setup()
        .runtime_tables(vec![runtime_table])
        .prove::<BaseSponge, ScalarSponge>()
        .unwrap_err();
    assert_eq!(
        err,
        "the runtime tables provided did not match the index's configuration"
    );
}

#[test]
fn test_runtime_table_with_more_than_one_runtime_table_data_given_by_prover() {
    let seed: [u8; 32] = thread_rng().gen();
    eprintln!("Seed: {:?}", seed);
    let mut rng = StdRng::from_seed(seed);

    let first_column = [0, 1, 2, 3, 4];
    let len = first_column.len();

    let cfg = RuntimeTableCfg {
        id: 1,
        first_column: first_column.into_iter().map(Into::into).collect(),
    };

    /* We want to simulate this
        table ID  | idx | v | v2
           1      |  0  | 0 | 42
           1      |  1  | 2 | 32
           1      |  2  | 4 | 22
           1      |  3  | 5 | 12
           1      |  4  | 4 |  2
    */

    let data_v: Vec<Fp> = [0u32, 2, 3, 4, 5].into_iter().map(Into::into).collect();
    let data_v2: Vec<Fp> = [42, 32, 22, 12, 2].into_iter().map(Into::into).collect();
    let runtime_tables: Vec<RuntimeTable<Fp>> = vec![
        RuntimeTable {
            id: 1,
            data: data_v.clone(),
        },
        RuntimeTable {
            id: 1,
            data: data_v2,
        },
    ];

    // circuit
    let mut gates = vec![];
    for row in 0..20 {
        gates.push(CircuitGate::new(
            GateType::Lookup,
            Wire::for_row(row),
            vec![],
        ));
    }

    // witness
    let witness = {
        let mut cols: [_; COLUMNS] = array::from_fn(|_col| vec![Fp::zero(); gates.len()]);

        // only the first 7 registers are used in the lookup gate
        let (lookup_cols, _rest) = cols.split_at_mut(7);

        for row in 0..20 {
            // the first register is the table id.
            lookup_cols[0][row] = 1.into();

            // create queries into our runtime lookup table.
            // We will set [w1, w2], [w3, w4] and [w5, w6] to randon indexes and
            // the corresponding values
            let lookup_cols = &mut lookup_cols[1..];
            for chunk in lookup_cols.chunks_mut(2) {
                let idx = rng.gen_range(0..len);
                chunk[0][row] = first_column[idx].into();
                chunk[1][row] = data_v[idx];
            }
        }
        cols
    };

    print_witness(&witness, 0, 20);

    // run test
    let err = TestFramework::<Vesta>::default()
        .gates(gates)
        .witness(witness)
        .runtime_tables_setup(vec![cfg])
        .setup()
        .runtime_tables(runtime_tables)
        .prove_and_verify::<BaseSponge, ScalarSponge>()
        .unwrap_err();
    assert_eq!(
        err,
        "the runtime tables provided did not match the index's configuration"
    );
}

#[test]
fn test_runtime_table_only_one_table_with_id_zero_with_non_zero_entries_fixed_values() {
    let first_column = [0, 1, 2, 3, 4, 5];
    let table_id = 0;

    let cfg = RuntimeTableCfg {
        id: table_id,
        first_column: first_column.into_iter().map(Into::into).collect(),
    };

    let data: Vec<Fp> = [0u32, 1, 2, 3, 4, 5].into_iter().map(Into::into).collect();
    let runtime_table = RuntimeTable { id: table_id, data };

    let lookups: Vec<i32> = [0; 20].into();

    setup_successfull_runtime_table_test(vec![cfg], vec![runtime_table], lookups);
}

#[test]
fn test_runtime_table_only_one_table_with_id_zero_with_non_zero_entries_random_values() {
    let seed: [u8; 32] = thread_rng().gen();
    eprintln!("Seed: {:?}", seed);
    let mut rng = StdRng::from_seed(seed);

    let len = rng.gen_range(1usize..1000);
    let first_column: Vec<i32> = (0..len as i32).collect();

    let table_id = 0;

    let cfg = RuntimeTableCfg {
        id: table_id,
        first_column: first_column.clone().into_iter().map(Into::into).collect(),
    };

    let data: Vec<Fp> = first_column
        .into_iter()
        .map(|_| UniformRand::rand(&mut rng))
        .collect();
    let runtime_table = RuntimeTable { id: table_id, data };

    let lookups: Vec<i32> = [0; 20].into();

    setup_successfull_runtime_table_test(vec![cfg], vec![runtime_table], lookups);
}

// This test verifies that if there is a table with ID 0, it contains a row with only zeroes.
// This is to enforce the constraint we have on the so-called "dummy value".
// FIXME: see https://github.com/o1-labs/proof-systems/issues/1460
// We should test the error message, "expected" argument of the macro won't be
// allowed anymore in future release, see clippy output.
#[test]
#[should_panic]
fn test_lookup_with_a_table_with_id_zero_but_no_zero_entry() {
    let max_len: u32 = 100u32;
    let seed: [u8; 32] = thread_rng().gen();
    eprintln!("Seed: {:?}", seed);
    let mut rng = StdRng::from_seed(seed);

    // Non zero-length table
    let len = 1u32 + rng.gen_range(0u32..max_len);
    // Table id is 0
    let table_id: i32 = 0;
    // Always include index 0 in the table. Maybe even a few.
    let indices: Vec<Fp> = (0..len)
        .map(|i| {
            if i == 0 {
                0u32
            } else {
                rng.gen_range(0u32..max_len)
            }
        })
        .map(Into::into)
        .collect();
    // But no zero values!
    // So we'll get rows with zeroes that are not full-zero-rows.
    let values: Vec<Fp> = (0..len)
        .map(|_| rng.gen_range(1u32..max_len))
        .map(Into::into)
        .collect();
    let lookup_table = LookupTable {
        id: table_id,
        data: vec![indices, values],
    };
    let lookup_tables = vec![lookup_table];
    let num_lookups = 20;

    // circuit gates
    let gates = (0..num_lookups)
        .map(|i| CircuitGate::new(GateType::Lookup, Wire::for_row(i), vec![]))
        .collect();

    // 0 everywhere, it should handle the case (0, 0, 0). We simulate a lot of
    // lookups with (0, 0, 0).
    let witness = array::from_fn(|_col| vec![Fp::zero(); num_lookups]);

    let _ = TestFramework::<Vesta>::default()
        .gates(gates)
        .witness(witness)
        .lookup_tables(lookup_tables)
        .setup();
}

#[test]
fn test_dummy_value_is_added_in_an_arbitraly_created_table_when_no_table_with_id_0() {
    let seed: [u8; 32] = thread_rng().gen();
    eprintln!("Seed: {:?}", seed);
    let mut rng = StdRng::from_seed(seed);
    let max_len: u32 = 100u32;
    let max_table_id: i32 = 100;

    // No zero-length table
    let len = rng.gen_range(1u32..max_len);
    // No table of ID 0
    let table_id: i32 = rng.gen_range(1i32..max_table_id);
    // No index 0 in the table.
    let indices: Vec<Fp> = (0..len)
        .map(|_| rng.gen_range(1u32..max_len))
        .map(Into::into)
        .collect();
    // No zero value
    let values: Vec<Fp> = (0..len)
        .map(|_| rng.gen_range(1u32..max_len))
        .map(Into::into)
        .collect();
    let lookup_table = LookupTable {
        id: table_id,
        data: vec![indices, values],
    };
    let lookup_tables = vec![lookup_table];
    let num_lookups = 20;

    // circuit gates
    let gates = (0..num_lookups)
        .map(|i| CircuitGate::new(GateType::Lookup, Wire::for_row(i), vec![]))
        .collect();

    // 0 everywhere, it should handle the case (0, 0, 0). We simulate a lot of
    // lookups with (0, 0, 0).
    let witness = array::from_fn(|_col| vec![Fp::zero(); num_lookups]);

    TestFramework::<Vesta>::default()
        .gates(gates)
        .witness(witness)
        .lookup_tables(lookup_tables)
        .setup()
        .prove_and_verify::<BaseSponge, ScalarSponge>()
        .unwrap();
}

#[test]
fn test_dummy_zero_entry_is_counted_while_computing_domain_size() {
    let seed: [u8; 32] = thread_rng().gen();
    eprintln!("Seed: {:?}", seed);
    let mut rng = StdRng::from_seed(seed);

    let power_of_2: u32 = rng.gen_range(3..16);
    // 4 = zk_rows + 1 for the closing constraint on the polynomial.
    let len = (1 << power_of_2) - 3 - 1;
    // We want to create a table with an ID different than 0.
    let table_id: i32 = rng.gen_range(1..1_000);
    let idx: Vec<Fp> = (1..(len + 1) as i32).map(Into::into).collect();
    let values: Vec<Fp> = (1..(len + 1))
        .map(|_| UniformRand::rand(&mut rng))
        .collect();
    let lt = LookupTable {
        id: table_id,
        data: vec![idx, values],
    };

    // Dummy, used for the setup. Only the number of gates must be lower than
    // the length of the table to avoid having a bigger circuit than the table
    // size, and therefore use it as the main component for the domain size
    // computation.
    let num_lookups = rng.gen_range(2..len);
    let gates = (0..num_lookups)
        .map(|i| CircuitGate::new(GateType::Lookup, Wire::for_row(i), vec![]))
        .collect();
    let witness = array::from_fn(|_col| vec![Fp::zero(); num_lookups]);

    let setup = TestFramework::<Vesta>::default()
        .gates(gates)
        .witness(witness)
        .lookup_tables(vec![lt])
        .setup();
    let domain_size = setup.prover_index().cs.domain.d1.size;
    // As the dummy entry has been added, we reached the next power of two
    assert!(domain_size == (1 << (power_of_2 + 1)));
}<|MERGE_RESOLUTION|>--- conflicted
+++ resolved
@@ -23,15 +23,11 @@
 type ScalarSponge = DefaultFrSponge<Fp, SpongeParams>;
 
 fn setup_lookup_proof(use_values_from_table: bool, num_lookups: usize, table_sizes: Vec<usize>) {
-<<<<<<< HEAD
-    let mut lookup_table_values: Vec<Vec<_>> = table_sizes
-=======
     let seed: [u8; 32] = thread_rng().gen();
     eprintln!("Seed: {:?}", seed);
     let mut rng = StdRng::from_seed(seed);
 
-    let lookup_table_values: Vec<Vec<_>> = table_sizes
->>>>>>> 951ec7ef
+    let mut lookup_table_values: Vec<Vec<_>> = table_sizes
         .iter()
         .map(|size| (0..*size).map(|_| rng.gen()).collect())
         .collect();
