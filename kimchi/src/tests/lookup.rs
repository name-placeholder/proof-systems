--- conflicted
+++ resolved
@@ -41,11 +41,7 @@
 
     // circuit gates
     let gates = (0..num_lookups)
-<<<<<<< HEAD
-        .map(|i| CircuitGate::new(GateType::Lookup, Wire::new(i), vec![]))
-=======
         .map(|i| CircuitGate::new(GateType::Lookup, Wire::for_row(i), vec![]))
->>>>>>> 5332835a
         .collect();
 
     let witness = {
@@ -158,15 +154,11 @@
     // circuit
     let mut gates = vec![];
     for row in 0..20 {
-<<<<<<< HEAD
-        gates.push(CircuitGate::new(GateType::Lookup, Wire::new(row), vec![]));
-=======
         gates.push(CircuitGate::new(
             GateType::Lookup,
             Wire::for_row(row),
             vec![],
         ));
->>>>>>> 5332835a
     }
 
     // witness
