//! This module implements the verifier index as [`VerifierIndex`].
//! You can derive this struct from the [`ProverIndex`] struct.

use crate::{
    alphas::Alphas,
    circuits::{
        expr::{Linearization, PolishToken},
        lookup::{index::LookupSelectors, lookups::LookupsUsed},
        polynomials::{
            permutation::{zk_polynomial, zk_w3},
            range_check,
        },
        wires::{COLUMNS, PERMUTS},
    },
    curve::KimchiCurve,
    error::VerifierIndexError,
    prover_index::ProverIndex,
};
use ark_ff::{One, PrimeField};
use ark_poly::{univariate::DensePolynomial, Radix2EvaluationDomain as D};
use commitment_dlog::{
    commitment::{CommitmentCurve, PolyComm},
    srs::SRS,
};
use mina_poseidon::FqSponge;
use num_bigint::BigUint;
use once_cell::sync::OnceCell;
use serde::{de::DeserializeOwned, Deserialize, Serialize};
use serde_with::serde_as;
use std::array;
use std::{
    fs::{File, OpenOptions},
    io::{BufReader, BufWriter, Seek, SeekFrom::Start},
    path::Path,
    sync::Arc,
};

//~spec:startcode
#[serde_as]
#[derive(Serialize, Deserialize, Debug, Clone)]
pub struct LookupVerifierIndex<G: CommitmentCurve> {
    pub lookup_used: LookupsUsed,
    #[serde(bound = "PolyComm<G>: Serialize + DeserializeOwned")]
    pub lookup_table: Vec<PolyComm<G>>,
    #[serde(bound = "PolyComm<G>: Serialize + DeserializeOwned")]
    pub lookup_selectors: LookupSelectors<PolyComm<G>>,

    /// Table IDs for the lookup values.
    /// This may be `None` if all lookups originate from table 0.
    #[serde(bound = "PolyComm<G>: Serialize + DeserializeOwned")]
    pub table_ids: Option<PolyComm<G>>,

    /// The maximum joint size of any joint lookup in a constraint in `kinds`. This can be computed from `kinds`.
    pub max_joint_size: u32,

    /// An optional selector polynomial for runtime tables
    #[serde(bound = "PolyComm<G>: Serialize + DeserializeOwned")]
    pub runtime_tables_selector: Option<PolyComm<G>>,
}

#[serde_as]
#[derive(Serialize, Deserialize, Debug, Clone)]
pub struct VerifierIndex<G: KimchiCurve> {
    /// evaluation domain
    #[serde_as(as = "o1_utils::serialization::SerdeAs")]
    pub domain: D<G::ScalarField>,
    /// maximal size of polynomial section
    pub max_poly_size: usize,
    /// maximal size of the quotient polynomial according to the supported constraints
    pub max_quot_size: usize,
    /// polynomial commitment keys
    #[serde(skip)]
    pub srs: OnceCell<Arc<SRS<G>>>,
    /// number of public inputs
    pub public: usize,
    /// number of previous evaluation challenges, for recursive proving
    pub prev_challenges: usize,

    // index polynomial commitments
    /// permutation commitment array
    #[serde(bound = "PolyComm<G>: Serialize + DeserializeOwned")]
    pub sigma_comm: [PolyComm<G>; PERMUTS],
    /// coefficient commitment array
    #[serde(bound = "PolyComm<G>: Serialize + DeserializeOwned")]
    pub coefficients_comm: [PolyComm<G>; COLUMNS],
    /// coefficient commitment array
    #[serde(bound = "PolyComm<G>: Serialize + DeserializeOwned")]
    pub generic_comm: PolyComm<G>,

    // poseidon polynomial commitments
    /// poseidon constraint selector polynomial commitment
    #[serde(bound = "PolyComm<G>: Serialize + DeserializeOwned")]
    pub psm_comm: PolyComm<G>,

    // ECC arithmetic polynomial commitments
    /// EC addition selector polynomial commitment
    #[serde(bound = "PolyComm<G>: Serialize + DeserializeOwned")]
    pub complete_add_comm: PolyComm<G>,
    /// EC variable base scalar multiplication selector polynomial commitment
    #[serde(bound = "PolyComm<G>: Serialize + DeserializeOwned")]
    pub mul_comm: PolyComm<G>,
    /// endoscalar multiplication selector polynomial commitment
    #[serde(bound = "PolyComm<G>: Serialize + DeserializeOwned")]
    pub emul_comm: PolyComm<G>,
    /// endoscalar multiplication scalar computation selector polynomial commitment
    #[serde(bound = "PolyComm<G>: Serialize + DeserializeOwned")]
    pub endomul_scalar_comm: PolyComm<G>,

    /// Chacha polynomial commitments
    #[serde(bound = "PolyComm<G>: Serialize + DeserializeOwned")]
    pub chacha_comm: Option<[PolyComm<G>; 4]>,

    /// Range check polynomial commitments
    #[serde(bound = "PolyComm<G>: Serialize + DeserializeOwned")]
    pub range_check_comm: Option<[PolyComm<G>; range_check::gadget::GATE_COUNT]>,

    /// Foreign field modulus
    pub foreign_field_modulus: Option<BigUint>,

    /// Foreign field addition gates polynomial commitments
    #[serde(bound = "Option<PolyComm<G>>: Serialize + DeserializeOwned")]
    pub foreign_field_add_comm: Option<PolyComm<G>>,

    /// Foreign field multiplication gates polynomial commitments
    #[serde(bound = "Option<PolyComm<G>>: Serialize + DeserializeOwned")]
    pub foreign_field_mul_comm: Option<PolyComm<G>>,

    /// Xor commitments
    #[serde(bound = "Option<PolyComm<G>>: Serialize + DeserializeOwned")]
    pub xor_comm: Option<PolyComm<G>>,

    /// wire coordinate shifts
    #[serde_as(as = "[o1_utils::serialization::SerdeAs; PERMUTS]")]
    pub shift: [G::ScalarField; PERMUTS],
    /// zero-knowledge polynomial
    #[serde(skip)]
    pub zkpm: OnceCell<DensePolynomial<G::ScalarField>>,
    // TODO(mimoo): isn't this redundant with domain.d1.group_gen ?
    /// domain offset for zero-knowledge
    #[serde(skip)]
    pub w: OnceCell<G::ScalarField>,
    /// endoscalar coefficient
    #[serde(skip)]
    pub endo: G::ScalarField,

    #[serde(bound = "PolyComm<G>: Serialize + DeserializeOwned")]
    pub lookup_index: Option<LookupVerifierIndex<G>>,

    #[serde(skip)]
    pub linearization: Linearization<Vec<PolishToken<G::ScalarField>>>,
    /// The mapping between powers of alpha and constraints
    #[serde(skip)]
    pub powers_of_alpha: Alphas<G::ScalarField>,
}
//~spec:endcode

impl<G: KimchiCurve> ProverIndex<G> {
    /// Produces the [`VerifierIndex`] from the prover's [`ProverIndex`].
    ///
    /// # Panics
    ///
    /// Will panic if `srs` cannot be in `cell`.
    pub fn verifier_index(&self) -> VerifierIndex<G> {
        if let Some(verifier_index) = &self.verifier_index {
            return verifier_index.clone();
        }

        let mask_fixed = |commitment: PolyComm<G>| {
            let blinders = commitment.map(|_| G::ScalarField::one());
            self.srs
                .mask_custom(commitment, &blinders)
                .unwrap()
                .commitment
        };

        let domain = self.cs.domain.d1;

        let lookup_index = {
            self.cs
                .lookup_constraint_system
                .as_ref()
                .map(|cs| LookupVerifierIndex {
                    lookup_used: cs.configuration.lookup_used,
                    lookup_selectors: cs
                        .lookup_selectors
                        .as_ref()
                        .map(|e| self.srs.commit_evaluations_non_hiding(domain, e, None)),
                    lookup_table: cs
                        .lookup_table8
                        .iter()
                        .map(|e| self.srs.commit_evaluations_non_hiding(domain, e, None))
                        .collect(),
                    table_ids: cs.table_ids8.as_ref().map(|table_ids8| {
                        self.srs
                            .commit_evaluations_non_hiding(domain, table_ids8, None)
                    }),
                    max_joint_size: cs.configuration.lookup_info.max_joint_size,
                    runtime_tables_selector: cs
                        .runtime_selector
                        .as_ref()
                        .map(|e| self.srs.commit_evaluations_non_hiding(domain, e, None)),
                })
        };

        // TODO: Switch to commit_evaluations for all index polys
        VerifierIndex {
            domain,
            max_poly_size: self.max_poly_size,
            max_quot_size: self.max_quot_size,
            powers_of_alpha: self.powers_of_alpha.clone(),
            public: self.cs.public,
            prev_challenges: self.cs.prev_challenges,
            srs: {
                let cell = OnceCell::new();
                cell.set(Arc::clone(&self.srs)).unwrap();
                cell
            },

            sigma_comm: array::from_fn(|i| {
                self.srs.commit_non_hiding(
<<<<<<< HEAD
                    &self
                        .cs
                        .evaluated_column_coefficients
                        .permutation_coefficients[i],
=======
                    &self.evaluated_column_coefficients.permutation_coefficients[i],
>>>>>>> 2de16de4
                    None,
                )
            }),
            coefficients_comm: array::from_fn(|i| {
                self.srs.commit_evaluations_non_hiding(
                    domain,
<<<<<<< HEAD
                    &self.cs.column_evaluations.coefficients8[i],
                    None,
                )
            }),
            generic_comm: mask_fixed(self.srs.commit_non_hiding(
                &self.cs.evaluated_column_coefficients.generic_selector,
                None,
            )),

            psm_comm: mask_fixed(self.srs.commit_non_hiding(
                &self.cs.evaluated_column_coefficients.poseidon_selector,
                None,
            )),

            complete_add_comm: self.srs.commit_evaluations_non_hiding(
                domain,
                &self.cs.column_evaluations.complete_add_selector4,
=======
                    &self.column_evaluations.coefficients8[i],
                    None,
                )
            }),
            generic_comm: mask_fixed(
                self.srs
                    .commit_non_hiding(&self.evaluated_column_coefficients.generic_selector, None),
            ),

            psm_comm: mask_fixed(
                self.srs
                    .commit_non_hiding(&self.evaluated_column_coefficients.poseidon_selector, None),
            ),

            complete_add_comm: self.srs.commit_evaluations_non_hiding(
                domain,
                &self.column_evaluations.complete_add_selector4,
>>>>>>> 2de16de4
                None,
            ),
            mul_comm: self.srs.commit_evaluations_non_hiding(
                domain,
<<<<<<< HEAD
                &self.cs.column_evaluations.mul_selector8,
=======
                &self.column_evaluations.mul_selector8,
>>>>>>> 2de16de4
                None,
            ),
            emul_comm: self.srs.commit_evaluations_non_hiding(
                domain,
<<<<<<< HEAD
                &self.cs.column_evaluations.emul_selector8,
=======
                &self.column_evaluations.emul_selector8,
>>>>>>> 2de16de4
                None,
            ),

            endomul_scalar_comm: self.srs.commit_evaluations_non_hiding(
                domain,
<<<<<<< HEAD
                &self.cs.column_evaluations.endomul_scalar_selector8,
                None,
            ),

            chacha_comm: self
                .cs
                .column_evaluations
                .chacha_selectors8
                .as_ref()
                .map(|c| {
                    array::from_fn(|i| self.srs.commit_evaluations_non_hiding(domain, &c[i], None))
                }),

            range_check_comm: self
                .cs
                .column_evaluations
                .range_check_selectors8
                .as_ref()
                .map(|evals8| {
=======
                &self.column_evaluations.endomul_scalar_selector8,
                None,
            ),

            chacha_comm: self.column_evaluations.chacha_selectors8.as_ref().map(|c| {
                array::from_fn(|i| self.srs.commit_evaluations_non_hiding(domain, &c[i], None))
            }),

            range_check_comm: self.column_evaluations.range_check_selectors8.as_ref().map(
                |evals8| {
>>>>>>> 2de16de4
                    array::from_fn(|i| {
                        self.srs
                            .commit_evaluations_non_hiding(domain, &evals8[i], None)
                    })
<<<<<<< HEAD
                }),

            foreign_field_add_comm: self
                .cs
=======
                },
            ),

            foreign_field_add_comm: self
>>>>>>> 2de16de4
                .column_evaluations
                .foreign_field_add_selector8
                .as_ref()
                .map(|eval8| self.srs.commit_evaluations_non_hiding(domain, eval8, None)),

<<<<<<< HEAD
            foreign_field_mul_comm: self
                .cs
                .column_evaluations
                .foreign_field_mul_selector8
                .as_ref()
                .map(|eval8| self.srs.commit_evaluations_non_hiding(domain, eval8, None)),
            xor_comm: self
                .cs
=======
            xor_comm: self
>>>>>>> 2de16de4
                .column_evaluations
                .xor_selector8
                .as_ref()
                .map(|eval8| self.srs.commit_evaluations_non_hiding(domain, eval8, None)),

            shift: self.cs.shift,
            zkpm: {
                let cell = OnceCell::new();
                cell.set(self.cs.precomputations().zkpm.clone()).unwrap();
                cell
            },
            w: {
                let cell = OnceCell::new();
                cell.set(zk_w3(self.cs.domain.d1)).unwrap();
                cell
            },
            endo: self.cs.endo,
            lookup_index,
            linearization: self.linearization.clone(),
            foreign_field_modulus: self.cs.foreign_field_modulus.clone(),
        }
    }
}

impl<G: KimchiCurve> VerifierIndex<G> {
    /// Gets srs from [`VerifierIndex`] lazily
    pub fn srs(&self) -> &Arc<SRS<G>>
    where
        G::BaseField: PrimeField,
    {
        self.srs.get_or_init(|| {
            let mut srs = SRS::<G>::create(self.max_poly_size);
            srs.add_lagrange_basis(self.domain);
            Arc::new(srs)
        })
    }

    /// Gets zkpm from [`VerifierIndex`] lazily
    pub fn zkpm(&self) -> &DensePolynomial<G::ScalarField> {
        self.zkpm.get_or_init(|| zk_polynomial(self.domain))
    }

    /// Gets w from [`VerifierIndex`] lazily
    pub fn w(&self) -> &G::ScalarField {
        self.w.get_or_init(|| zk_w3(self.domain))
    }

    /// Deserializes a [`VerifierIndex`] from a file, given a pointer to an SRS and an optional offset in the file.
    ///
    /// # Errors
    ///
    /// Will give error if it fails to deserialize from file or unable to set `srs` in `verifier_index`.
    pub fn from_file(
        srs: Option<Arc<SRS<G>>>,
        path: &Path,
        offset: Option<u64>,
        // TODO: we shouldn't have to pass these
        endo: G::ScalarField,
    ) -> Result<Self, String> {
        // open file
        let file = File::open(path).map_err(|e| e.to_string())?;

        // offset
        let mut reader = BufReader::new(file);
        if let Some(offset) = offset {
            reader.seek(Start(offset)).map_err(|e| e.to_string())?;
        }

        // deserialize
        let mut verifier_index = Self::deserialize(&mut rmp_serde::Deserializer::new(reader))
            .map_err(|e| e.to_string())?;

        // fill in the rest
        if let Some(srs) = srs {
            verifier_index
                .srs
                .set(srs)
                .map_err(|_| VerifierIndexError::SRSHasBeenSet.to_string())?;
        };

        verifier_index.endo = endo;

        Ok(verifier_index)
    }

    /// Writes a [`VerifierIndex`] to a file, potentially appending it to the already-existing content (if append is set to true)
    // TODO: append should be a bool, not an option
    /// # Errors
    ///
    /// Will give error if it fails to open a file or writes to the file.
    ///
    /// # Panics
    ///
    /// Will panic if `path` is invalid or `file serialization` has issue.
    pub fn to_file(&self, path: &Path, append: Option<bool>) -> Result<(), String> {
        let append = append.unwrap_or(true);
        let file = OpenOptions::new()
            .append(append)
            .open(path)
            .map_err(|e| e.to_string())?;

        let writer = BufWriter::new(file);

        self.serialize(&mut rmp_serde::Serializer::new(writer))
            .map_err(|e| e.to_string())
    }

    /// Compute the digest of the [`VerifierIndex`], which can be used for the Fiat-Shamir
    /// transformation while proving / verifying.
    pub fn digest<EFqSponge: Clone + FqSponge<G::BaseField, G, G::ScalarField>>(
        &self,
    ) -> G::BaseField {
        let mut fq_sponge = EFqSponge::new(G::OtherCurve::sponge_params());
        // We fully expand this to make the compiler check that we aren't missing any commitments
        let VerifierIndex {
            domain: _,
            max_poly_size: _,
            max_quot_size: _,
            srs: _,
            public: _,
            prev_challenges: _,

            // Always present
            sigma_comm,
            coefficients_comm,
            generic_comm,
            psm_comm,
            complete_add_comm,
            mul_comm,
            emul_comm,
            endomul_scalar_comm,

            // Optional gates
            chacha_comm,
            range_check_comm,
            foreign_field_add_comm,
            foreign_field_mul_comm,
            foreign_field_modulus: _,
            xor_comm,

            // Lookup index; optional
            lookup_index,

            shift: _,
            zkpm: _,
            w: _,
            endo: _,

            linearization: _,
            powers_of_alpha: _,
        } = &self;

        // Always present

        for comm in sigma_comm.iter() {
            fq_sponge.absorb_g(&comm.unshifted);
        }
        for comm in coefficients_comm.iter() {
            fq_sponge.absorb_g(&comm.unshifted);
        }
        fq_sponge.absorb_g(&generic_comm.unshifted);
        fq_sponge.absorb_g(&psm_comm.unshifted);
        fq_sponge.absorb_g(&complete_add_comm.unshifted);
        fq_sponge.absorb_g(&mul_comm.unshifted);
        fq_sponge.absorb_g(&emul_comm.unshifted);
        fq_sponge.absorb_g(&endomul_scalar_comm.unshifted);

        // Optional gates

        if let Some(chacha_comm) = chacha_comm {
            for chacha_comm in chacha_comm {
                fq_sponge.absorb_g(&chacha_comm.unshifted);
            }
        }
        if let Some(range_check_comm) = range_check_comm {
            for range_check_comm in range_check_comm {
                fq_sponge.absorb_g(&range_check_comm.unshifted);
            }
        }
        if let Some(foreign_field_mul_comm) = foreign_field_mul_comm {
            fq_sponge.absorb_g(&foreign_field_mul_comm.unshifted);
        }
        if let Some(foreign_field_add_comm) = foreign_field_add_comm {
            fq_sponge.absorb_g(&foreign_field_add_comm.unshifted);
        }

        if let Some(xor_comm) = xor_comm {
            fq_sponge.absorb_g(&xor_comm.unshifted);
        }

        // Lookup index; optional

        if let Some(LookupVerifierIndex {
            lookup_used: _,
            lookup_table,
            table_ids,
            runtime_tables_selector,

            lookup_selectors:
                LookupSelectors {
                    xor,
                    chacha_final,
                    lookup_gate,
                    range_check_gate,
                    ffmul_gate,
                },

            max_joint_size: _,
        }) = lookup_index
        {
            for entry in lookup_table {
                fq_sponge.absorb_g(&entry.unshifted);
            }
            if let Some(table_ids) = table_ids {
                fq_sponge.absorb_g(&table_ids.unshifted);
            }
            if let Some(runtime_tables_selector) = runtime_tables_selector {
                fq_sponge.absorb_g(&runtime_tables_selector.unshifted);
            }

            if let Some(xor) = xor {
                fq_sponge.absorb_g(&xor.unshifted);
            }
            if let Some(chacha_final) = chacha_final {
                fq_sponge.absorb_g(&chacha_final.unshifted);
            }
            if let Some(lookup_gate) = lookup_gate {
                fq_sponge.absorb_g(&lookup_gate.unshifted);
            }
            if let Some(range_check_gate) = range_check_gate {
                fq_sponge.absorb_g(&range_check_gate.unshifted);
            }
            if let Some(ffmul_gate) = ffmul_gate {
                fq_sponge.absorb_g(&ffmul_gate.unshifted);
            }
        }
        fq_sponge.digest_fq()
    }
}<|MERGE_RESOLUTION|>--- conflicted
+++ resolved
@@ -218,39 +218,13 @@
 
             sigma_comm: array::from_fn(|i| {
                 self.srs.commit_non_hiding(
-<<<<<<< HEAD
-                    &self
-                        .cs
-                        .evaluated_column_coefficients
-                        .permutation_coefficients[i],
-=======
                     &self.evaluated_column_coefficients.permutation_coefficients[i],
->>>>>>> 2de16de4
                     None,
                 )
             }),
             coefficients_comm: array::from_fn(|i| {
                 self.srs.commit_evaluations_non_hiding(
                     domain,
-<<<<<<< HEAD
-                    &self.cs.column_evaluations.coefficients8[i],
-                    None,
-                )
-            }),
-            generic_comm: mask_fixed(self.srs.commit_non_hiding(
-                &self.cs.evaluated_column_coefficients.generic_selector,
-                None,
-            )),
-
-            psm_comm: mask_fixed(self.srs.commit_non_hiding(
-                &self.cs.evaluated_column_coefficients.poseidon_selector,
-                None,
-            )),
-
-            complete_add_comm: self.srs.commit_evaluations_non_hiding(
-                domain,
-                &self.cs.column_evaluations.complete_add_selector4,
-=======
                     &self.column_evaluations.coefficients8[i],
                     None,
                 )
@@ -268,51 +242,21 @@
             complete_add_comm: self.srs.commit_evaluations_non_hiding(
                 domain,
                 &self.column_evaluations.complete_add_selector4,
->>>>>>> 2de16de4
                 None,
             ),
             mul_comm: self.srs.commit_evaluations_non_hiding(
                 domain,
-<<<<<<< HEAD
-                &self.cs.column_evaluations.mul_selector8,
-=======
                 &self.column_evaluations.mul_selector8,
->>>>>>> 2de16de4
                 None,
             ),
             emul_comm: self.srs.commit_evaluations_non_hiding(
                 domain,
-<<<<<<< HEAD
-                &self.cs.column_evaluations.emul_selector8,
-=======
                 &self.column_evaluations.emul_selector8,
->>>>>>> 2de16de4
                 None,
             ),
 
             endomul_scalar_comm: self.srs.commit_evaluations_non_hiding(
                 domain,
-<<<<<<< HEAD
-                &self.cs.column_evaluations.endomul_scalar_selector8,
-                None,
-            ),
-
-            chacha_comm: self
-                .cs
-                .column_evaluations
-                .chacha_selectors8
-                .as_ref()
-                .map(|c| {
-                    array::from_fn(|i| self.srs.commit_evaluations_non_hiding(domain, &c[i], None))
-                }),
-
-            range_check_comm: self
-                .cs
-                .column_evaluations
-                .range_check_selectors8
-                .as_ref()
-                .map(|evals8| {
-=======
                 &self.column_evaluations.endomul_scalar_selector8,
                 None,
             ),
@@ -323,39 +267,25 @@
 
             range_check_comm: self.column_evaluations.range_check_selectors8.as_ref().map(
                 |evals8| {
->>>>>>> 2de16de4
                     array::from_fn(|i| {
                         self.srs
                             .commit_evaluations_non_hiding(domain, &evals8[i], None)
                     })
-<<<<<<< HEAD
-                }),
+                },
+            ),
 
             foreign_field_add_comm: self
-                .cs
-=======
-                },
-            ),
-
-            foreign_field_add_comm: self
->>>>>>> 2de16de4
                 .column_evaluations
                 .foreign_field_add_selector8
                 .as_ref()
                 .map(|eval8| self.srs.commit_evaluations_non_hiding(domain, eval8, None)),
 
-<<<<<<< HEAD
             foreign_field_mul_comm: self
-                .cs
                 .column_evaluations
                 .foreign_field_mul_selector8
                 .as_ref()
                 .map(|eval8| self.srs.commit_evaluations_non_hiding(domain, eval8, None)),
             xor_comm: self
-                .cs
-=======
-            xor_comm: self
->>>>>>> 2de16de4
                 .column_evaluations
                 .xor_selector8
                 .as_ref()
