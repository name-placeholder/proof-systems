<<<<<<< HEAD
use ark_ff::One;
use mina_curves::pasta::{Fp, Vesta, VestaParameters};
use mina_poseidon::{
    constants::PlonkSpongeConstantsKimchi,
    sponge::{DefaultFqSponge, DefaultFrSponge},
};

=======
>>>>>>> 8f3be929
use crate::{
    loc,
    snarky::{api::SnarkyCircuit, boolean::Boolean},
    snarky::{checked_runner::RunState, cvar::CVar},
};
use ark_ff::One;
use mina_curves::pasta::{Fp, Vesta, VestaParameters};
use oracle::{
    constants::PlonkSpongeConstantsKimchi,
    sponge::{DefaultFqSponge, DefaultFrSponge},
};

type BaseSponge = DefaultFqSponge<VestaParameters, PlonkSpongeConstantsKimchi>;
type ScalarSponge = DefaultFrSponge<Fp, PlonkSpongeConstantsKimchi>;

struct TestCircuit {
    x: Fp,
    y: Fp,
    z: Fp,
}

impl SnarkyCircuit for TestCircuit {
    type Curve = Vesta;

    type PublicInput = Boolean<Fp>;
    type PublicOutput = Boolean<Fp>;

    fn circuit(&self, sys: &mut RunState<Fp>, public: Self::PublicInput) -> Self::PublicOutput {
        let x: CVar<Fp> = sys.compute(loc!(), |_| self.x);
        let y: CVar<Fp> = sys.compute(loc!(), |_| self.y);
        let z: CVar<Fp> = sys.compute(loc!(), |_| self.z);

        sys.assert_r1cs(Some("x * y = z"), x, y, z);

<<<<<<< HEAD
use super::{api::SnarkyCircuit, boolean::Boolean};

type BaseSponge = DefaultFqSponge<VestaParameters, PlonkSpongeConstantsKimchi>;
type ScalarSponge = DefaultFrSponge<Fp, PlonkSpongeConstantsKimchi>;

struct TestCircuit {
    x: Fp,
    y: Fp,
    z: Fp,
}

impl SnarkyCircuit for TestCircuit {
    type Curve = Vesta;

    type PublicInput = Boolean<Fp>;
    type PublicOutput = Boolean<Fp>;

    fn circuit(&self, sys: &mut RunState<Fp>, public: Self::PublicInput) -> Self::PublicOutput {
        let x: CVar<Fp> = sys.compute(loc!(), |_| self.x);
        let y: CVar<Fp> = sys.compute(loc!(), |_| self.y);
        let z: CVar<Fp> = sys.compute(loc!(), |_| self.z);

        sys.assert_r1cs(Some("x * y = z"), x, y, z);

=======
>>>>>>> 8f3be929
        let other: Boolean<Fp> = sys.compute(loc!(), |_| true);

        return public.and(&other, sys);
    }
}

#[test]
fn test_simple_circuit() {
    let test_circuit = TestCircuit {
        x: Fp::one(),
        y: Fp::from(2),
        z: Fp::from(2),
    };

    let (mut prover_index, verifier_index) = test_circuit.compile_to_indexes();

    println!("{}", prover_index.asm());

    let public_input = true;
    let debug = true;
    let (proof, public_output) =
        prover_index.prove::<BaseSponge, ScalarSponge>(public_input, debug);

    verifier_index.verify::<BaseSponge, ScalarSponge>(proof, public_input, public_output);
}<|MERGE_RESOLUTION|>--- conflicted
+++ resolved
@@ -1,13 +1,3 @@
-<<<<<<< HEAD
-use ark_ff::One;
-use mina_curves::pasta::{Fp, Vesta, VestaParameters};
-use mina_poseidon::{
-    constants::PlonkSpongeConstantsKimchi,
-    sponge::{DefaultFqSponge, DefaultFrSponge},
-};
-
-=======
->>>>>>> 8f3be929
 use crate::{
     loc,
     snarky::{api::SnarkyCircuit, boolean::Boolean},
@@ -42,33 +32,6 @@
 
         sys.assert_r1cs(Some("x * y = z"), x, y, z);
 
-<<<<<<< HEAD
-use super::{api::SnarkyCircuit, boolean::Boolean};
-
-type BaseSponge = DefaultFqSponge<VestaParameters, PlonkSpongeConstantsKimchi>;
-type ScalarSponge = DefaultFrSponge<Fp, PlonkSpongeConstantsKimchi>;
-
-struct TestCircuit {
-    x: Fp,
-    y: Fp,
-    z: Fp,
-}
-
-impl SnarkyCircuit for TestCircuit {
-    type Curve = Vesta;
-
-    type PublicInput = Boolean<Fp>;
-    type PublicOutput = Boolean<Fp>;
-
-    fn circuit(&self, sys: &mut RunState<Fp>, public: Self::PublicInput) -> Self::PublicOutput {
-        let x: CVar<Fp> = sys.compute(loc!(), |_| self.x);
-        let y: CVar<Fp> = sys.compute(loc!(), |_| self.y);
-        let z: CVar<Fp> = sys.compute(loc!(), |_| self.z);
-
-        sys.assert_r1cs(Some("x * y = z"), x, y, z);
-
-=======
->>>>>>> 8f3be929
         let other: Boolean<Fp> = sys.compute(loc!(), |_| true);
 
         return public.and(&other, sys);
