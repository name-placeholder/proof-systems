--- conflicted
+++ resolved
@@ -31,13 +31,10 @@
 strum = "0.24.0"
 strum_macros = "0.24.0"
 
-<<<<<<< HEAD
 # TODO: audit this
 disjoint-set = "0.0.2"
 
-=======
 cairo = { path = "../cairo" }
->>>>>>> 380f8cb4
 commitment_dlog = { path = "../poly-commitment" }
 groupmap = { path = "../groupmap" }
 mina-curves = { path = "../curves" }
