use ark_ff::{BigInteger, Field, FpParameters, PrimeField};
use num_bigint::BigUint;
use std::ops::Neg;
use thiserror::Error;

// Field helpers error
#[derive(Error, Debug, Clone, PartialEq)]
pub enum FieldHelpersError {
    #[error("failed to deserialize field bytes")]
    DeserializeBytes,
    #[error("failed to decode hex")]
    DecodeHex,
}
pub type Result<T> = std::result::Result<T, FieldHelpersError>;

/// Field element helpers
///   Unless otherwise stated everything is in little-endian byte order.
pub trait FieldHelpers<F> {
    /// Deserialize from bytes
    fn from_bytes(bytes: &[u8]) -> Result<F>;

    /// Deserialize from little-endian hex
    fn from_hex(hex: &str) -> Result<F>;

    /// Deserialize from bits
    fn from_bits(bits: &[bool]) -> Result<F>;

    /// Deserialize from big unsigned integer
    fn from_big(big: BigUint) -> Result<F>;

    /// Serialize to bytes
    fn to_bytes(&self) -> Vec<u8>;

    /// Serialize to hex
    fn to_hex(&self) -> String;

    /// Serialize to bits
    fn to_bits(&self) -> Vec<bool>;

    /// Field element as a BigUint
    fn to_big(self) -> BigUint;

    /// Field size in bytes
    fn size_in_bytes() -> usize
    where
        F: PrimeField,
    {
        F::size_in_bits() / 8 + (F::size_in_bits() % 8 != 0) as usize
    }

    /// Get the modulus as `BigUint`
    fn modulus_biguint() -> BigUint
    where
        F: PrimeField,
    {
        BigUint::from_bytes_le(&F::Params::MODULUS.to_bytes_le())
    }
}

impl<F: Field> FieldHelpers<F> for F {
    fn from_bytes(bytes: &[u8]) -> Result<F> {
        F::deserialize(&mut &*bytes).map_err(|_| FieldHelpersError::DeserializeBytes)
    }

    fn from_hex(hex: &str) -> Result<F> {
        let bytes: Vec<u8> = hex::decode(hex).map_err(|_| FieldHelpersError::DecodeHex)?;
        F::deserialize(&mut &bytes[..]).map_err(|_| FieldHelpersError::DeserializeBytes)
    }

    fn from_bits(bits: &[bool]) -> Result<F> {
        let bytes = bits
            .iter()
            .enumerate()
            .fold(F::zero().to_bytes(), |mut bytes, (i, bit)| {
                bytes[i / 8] |= (*bit as u8) << (i % 8);
                bytes
            });

        F::deserialize(&mut &bytes[..]).map_err(|_| FieldHelpersError::DeserializeBytes)
    }

<<<<<<< HEAD
    fn from_big(big: BigUint) -> Result<F> {
        let mut bytes = big.to_bytes_le();
        // Pad with zeros if necessary because the BigUint to_bytes_le function gives the smallest possible vector of bytes
        if bytes.len() < 32 {
            for _ in 0..32 - bytes.len() {
                bytes.push(0);
            }
        }
        F::deserialize(&mut &bytes[..]).map_err(|_| FieldHelpersError::DeserializeBytes)
    }

    fn to_big(self) -> BigUint {
        let bytes = self.to_bytes();
        BigUint::from_bytes_le(&bytes)
    }

    fn to_bytes(self) -> Vec<u8> {
=======
    fn to_bytes(&self) -> Vec<u8> {
>>>>>>> 041f48f6
        let mut bytes: Vec<u8> = vec![];
        self.serialize(&mut bytes)
            .expect("Failed to serialize field");

        bytes
    }

    fn to_hex(&self) -> String {
        hex::encode(self.to_bytes())
    }

    fn to_bits(&self) -> Vec<bool> {
        self.to_bytes().iter().fold(vec![], |mut bits, byte| {
            let mut byte = *byte;
            for _ in 0..8 {
                bits.push(byte & 0x01 == 0x01);
                byte >>= 1;
            }
            bits
        })
    }
}

pub fn i32_to_field<F: From<u64> + Neg<Output = F>>(i: i32) -> F {
    if i >= 0 {
        F::from(i as u64)
    } else {
        -F::from(-i as u64)
    }
}

#[cfg(test)]
mod tests {
    use ark_ec::AffineCurve;
    use ark_ff::{One, PrimeField};
    use mina_curves::pasta::pallas;

    // Affine curve point type
    pub use pallas::Affine as CurvePoint;
    // Base field element type
    pub type BaseField = <CurvePoint as AffineCurve>::BaseField;

    use super::*;

    #[test]
    fn field_hex() {
        assert_eq!(
            BaseField::from_hex(""),
            Err(FieldHelpersError::DeserializeBytes)
        );
        assert_eq!(
            BaseField::from_hex("1428fadcf0c02396e620f14f176fddb5d769b7de2027469d027a80142ef8f07"),
            Err(FieldHelpersError::DecodeHex)
        );
        assert_eq!(
            BaseField::from_hex(
                "0f5314f176fddb5d769b7de2027469d027ad428fadcf0c02396e6280142efb7d8"
            ),
            Err(FieldHelpersError::DecodeHex)
        );
        assert_eq!(
            BaseField::from_hex("g64244176fddb5d769b7de2027469d027ad428fadcf0c02396e6280142efb7d8"),
            Err(FieldHelpersError::DecodeHex)
        );
        assert_eq!(
            BaseField::from_hex("0cdaf334e9632268a5aa959c2781fb32bf45565fe244ae42c849d3fdc7c644fd"),
            Err(FieldHelpersError::DeserializeBytes)
        );

        assert_eq!(
            BaseField::from_hex("25b89cf1a14e2de6124fea18758bf890af76fff31b7fc68713c7653c61b49d39")
                .is_ok(),
            true
        );

        let field_hex = "f2eee8d8f6e5fb182c610cae6c5393fce69dc4d900e7b4923b074e54ad00fb36";
        assert_eq!(
            BaseField::to_hex(
                &BaseField::from_hex(field_hex).expect("Failed to deserialize field hex")
            ),
            field_hex
        );
    }

    #[test]
    fn field_bytes() {
        assert_eq!(
            BaseField::from_bytes(&[
                46, 174, 218, 228, 42, 116, 97, 213, 149, 45, 39, 185, 126, 202, 208, 104, 182,
                152, 235, 185, 78, 138, 14, 76, 69, 56, 139, 182, 19, 222, 126, 8
            ])
            .is_ok(),
            true
        );

        assert_eq!(
            BaseField::from_bytes(&[46, 174, 218, 228, 42, 116, 97, 213]),
            Err(FieldHelpersError::DeserializeBytes)
        );

        assert_eq!(
            BaseField::to_hex(
                &BaseField::from_bytes(&[
                    46, 174, 218, 228, 42, 116, 97, 213, 149, 45, 39, 185, 126, 202, 208, 104, 182,
                    152, 235, 185, 78, 138, 14, 76, 69, 56, 139, 182, 19, 222, 126, 8
                ])
                .expect("Failed to deserialize field bytes")
            ),
            "2eaedae42a7461d5952d27b97ecad068b698ebb94e8a0e4c45388bb613de7e08"
        );

        fn lifetime_test() -> Result<BaseField> {
            let bytes = [0; 32];
            BaseField::from_bytes(&bytes)
        }
        assert_eq!(lifetime_test().is_ok(), true);
    }

    #[test]
    fn field_bits() {
        let fe =
            BaseField::from_hex("2cc3342ad3cd516175b8f0d0189bc3bdcb7947a4cc96c7cfc8d5df10cc443832")
                .expect("Failed to deserialize field hex");

        let fe_check =
            BaseField::from_bits(&fe.to_bits()).expect("Failed to deserialize field bits");
        assert_eq!(fe, fe_check);

        assert_eq!(
            BaseField::from_bits(
                &BaseField::from_hex(
                    "e9a8f3b489990ed7eddce497b7138c6a06ff802d1b58fca1997c5f2ee971cd32"
                )
                .expect("Failed to deserialize field hex")
                .to_bits()
            )
            .is_ok(),
            true
        );

        assert_eq!(
            BaseField::from_bits(&vec![true; BaseField::size_in_bits()]),
            Err(FieldHelpersError::DeserializeBytes)
        );

        assert_eq!(
            BaseField::from_bits(&[false, true, false, true]).is_ok(),
            true
        );

        assert_eq!(
            BaseField::from_bits(&[true, false, false]).expect("Failed to deserialize field bytes"),
            BaseField::one()
        );
    }

    #[test]
    fn field_big() {
        let fe = BaseField::from(1024u32);
        let big = fe.to_big();
        assert_eq!(big, BigUint::new(vec![1024]));

        assert_eq!(
            BaseField::from_big(big).expect("Failed to deserialize big integer"),
            BaseField::from(1024u32)
        );
    }
}<|MERGE_RESOLUTION|>--- conflicted
+++ resolved
@@ -79,7 +79,6 @@
         F::deserialize(&mut &bytes[..]).map_err(|_| FieldHelpersError::DeserializeBytes)
     }
 
-<<<<<<< HEAD
     fn from_big(big: BigUint) -> Result<F> {
         let mut bytes = big.to_bytes_le();
         // Pad with zeros if necessary because the BigUint to_bytes_le function gives the smallest possible vector of bytes
@@ -97,9 +96,6 @@
     }
 
     fn to_bytes(self) -> Vec<u8> {
-=======
-    fn to_bytes(&self) -> Vec<u8> {
->>>>>>> 041f48f6
         let mut bytes: Vec<u8> = vec![];
         self.serialize(&mut bytes)
             .expect("Failed to serialize field");
