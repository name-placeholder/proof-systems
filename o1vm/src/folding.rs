--- conflicted
+++ resolved
@@ -111,10 +111,6 @@
     C: FoldingConfig,
     Structure: ProvableTrace,
 > {
-<<<<<<< HEAD
-    /// Structure of the folded circuit
-=======
->>>>>>> 397011a2
     pub structure: Structure,
     /// Commitments to the witness columns, for both sides
     pub instances: [FoldingInstance<N, C::Curve>; 2],
@@ -211,12 +207,6 @@
     }
 }
 
-<<<<<<< HEAD
-/// Folding environment for a trace with a single instruction.
-// FIXME: This is a temporary solution. The folding environment should be
-// rewritten differently.
-=======
->>>>>>> 397011a2
 pub struct FoldingEnvironment<const N: usize, C: FoldingConfig, Structure: ProvableTrace> {
     /// Structure of the folded circuit
     pub structure: Structure,
@@ -241,10 +231,6 @@
         FoldingWitness<N, ScalarField<C>>,
         C::Column,
         Challenge,
-<<<<<<< HEAD
-        // No selector
-=======
->>>>>>> 397011a2
         (),
     > for FoldingEnvironment<N, C, Structure>
 where
@@ -310,8 +296,6 @@
     fn selector(&self, _s: &(), _side: Side) -> &Vec<ScalarField<C>> {
         unimplemented!("Selector not implemented for FoldingEnvironment. No selectors are supposed to be used when there is only one instruction.")
     }
-<<<<<<< HEAD
-=======
 }
 
 #[cfg(test)]
@@ -478,5 +462,4 @@
             x_endo_f
         );
     }
->>>>>>> 397011a2
 }