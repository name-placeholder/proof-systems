--- conflicted
+++ resolved
@@ -17,12 +17,9 @@
 rand_core = { version = "0.5" }
 num-derive = "0.3"
 num-traits = "0.2"
-<<<<<<< HEAD
 itertools = "0.10.1"
-=======
 serde = "1.0.130"
 serde_with = "1.10.0"
->>>>>>> c703af03
 
 mina-curves = { path = "../../curves" }
 o1-utils = { path = "../../utils" }
@@ -31,15 +28,11 @@
 ocaml = { version = "0.22.2", optional = true }
 ocaml-gen = { path = "../../ocaml-gen", optional = true }
 
-<<<<<<< HEAD
-=======
 [dev-dependencies]
 bincode = "1.3.3"
-itertools = "0.10.1"
 proptest = "1.0.0"
 proptest-derive = "0.3.0"
 
->>>>>>> c703af03
 [features]
 default = []
 ocaml_types = [ "ocaml", "ocaml-gen", "oracle/ocaml_types" ]