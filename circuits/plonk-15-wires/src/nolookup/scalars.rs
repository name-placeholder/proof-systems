/*****************************************************************************************************************

This source file implements Plonk prover polynomial evaluations primitive.

*****************************************************************************************************************/

use crate::wires::*;
use ark_ff::{FftField, Field};
use ark_poly::univariate::DensePolynomial;
use array_init::array_init;
use o1_utils::ExtendedDensePolynomial;
use oracle::sponge::ScalarChallenge;

#[derive(Clone)]
pub struct LookupEvaluations<Field> {
    /// sorted lookup table polynomial
    pub sorted: Vec<Field>,
    /// lookup aggregation polynomial
    pub aggreg: Field,
    // TODO: May be possible to optimize this away?
    /// lookup table polynomial
    pub table: Field,
}

#[derive(Clone)]
pub struct ProofEvaluations<Field> {
    /// witness polynomials
    pub w: [Field; COLUMNS],
    /// permutation polynomial
    pub z: Field,
    /// permutation polynomials
    /// (PERMUTS-1 evaluations because the last permutation is only used in commitment form)
    pub s: [Field; PERMUTS - 1],
<<<<<<< HEAD
    /// lookup-related evalutions
    pub lookup: Option<LookupEvaluations<Field>>,
=======
    /// evaluation of the generic selector polynomial
    pub generic_selector: Field,
    /// evaluation of the poseidon selector polynomial
    pub poseidon_selector: Field,
>>>>>>> 8326fbd1
}

impl<F: FftField> ProofEvaluations<Vec<F>> {
    pub fn combine(&self, pt: F) -> ProofEvaluations<F> {
        ProofEvaluations::<F> {
            s: array_init(|i| DensePolynomial::eval_polynomial(&self.s[i], pt)),
            w: array_init(|i| DensePolynomial::eval_polynomial(&self.w[i], pt)),
            z: DensePolynomial::eval_polynomial(&self.z, pt),
<<<<<<< HEAD
            lookup:
                self.lookup.as_ref().map(|l| {
                    LookupEvaluations {
                        table: DensePolynomial::eval_polynomial(&l.table, pt),
                        aggreg: DensePolynomial::eval_polynomial(&l.aggreg, pt),
                        sorted: l.sorted.iter().map(|x| DensePolynomial::eval_polynomial(x, pt)).collect(),
                    }
                })
=======
            generic_selector: DensePolynomial::eval_polynomial(&self.generic_selector, pt),
            poseidon_selector: DensePolynomial::eval_polynomial(&self.poseidon_selector, pt),
>>>>>>> 8326fbd1
        }
    }
}

#[derive(Clone, Debug)]
pub struct RandomOracles<F: Field> {
    pub joint_combiner: Option<(ScalarChallenge<F>, F)>,
    pub beta: F,
    pub gamma: F,
    pub alpha_chal: ScalarChallenge<F>,
    pub alpha: F,
    pub zeta: F,
    pub v: F,
    pub u: F,
    pub zeta_chal: ScalarChallenge<F>,
    pub v_chal: ScalarChallenge<F>,
    pub u_chal: ScalarChallenge<F>,
}

impl<F: Field> Default for RandomOracles<F> {
    fn default() -> Self {
        let c = ScalarChallenge(F::zero());
        Self {
            beta: F::zero(),
            gamma: F::zero(),
            alpha: F::zero(),
            zeta: F::zero(),
            v: F::zero(),
            u: F::zero(),
            alpha_chal: c,
            zeta_chal: c,
            v_chal: c,
            u_chal: c,
            joint_combiner: None,
        }
    }
}

//
// OCaml types
//

#[cfg(feature = "ocaml_types")]
pub mod caml {
    use super::*;
    use ocaml_gen::OcamlGen;
    use oracle::sponge::caml::CamlScalarChallenge;

    //
    // ProofEvaluations<F> <-> CamlProofEvaluations<CamlF>
    //

    #[derive(Clone, ocaml::IntoValue, ocaml::FromValue, OcamlGen)]
    pub struct CamlProofEvaluations<CamlF> {
        pub w: (
            Vec<CamlF>,
            Vec<CamlF>,
            Vec<CamlF>,
            Vec<CamlF>,
            Vec<CamlF>,
            Vec<CamlF>,
            Vec<CamlF>,
            Vec<CamlF>,
            Vec<CamlF>,
            Vec<CamlF>,
            Vec<CamlF>,
            Vec<CamlF>,
            Vec<CamlF>,
            Vec<CamlF>,
            Vec<CamlF>,
        ),
        pub z: Vec<CamlF>,
        pub s: (
            Vec<CamlF>,
            Vec<CamlF>,
            Vec<CamlF>,
            Vec<CamlF>,
            Vec<CamlF>,
            Vec<CamlF>,
        ),
    }

    impl<F, CamlF> From<ProofEvaluations<Vec<F>>> for CamlProofEvaluations<CamlF>
    where
        F: Clone,
        CamlF: From<F>,
    {
        fn from(pe: ProofEvaluations<Vec<F>>) -> Self {
            let w = (
                pe.w[0].iter().cloned().map(Into::into).collect(),
                pe.w[1].iter().cloned().map(Into::into).collect(),
                pe.w[2].iter().cloned().map(Into::into).collect(),
                pe.w[3].iter().cloned().map(Into::into).collect(),
                pe.w[4].iter().cloned().map(Into::into).collect(),
                pe.w[5].iter().cloned().map(Into::into).collect(),
                pe.w[6].iter().cloned().map(Into::into).collect(),
                pe.w[7].iter().cloned().map(Into::into).collect(),
                pe.w[8].iter().cloned().map(Into::into).collect(),
                pe.w[9].iter().cloned().map(Into::into).collect(),
                pe.w[10].iter().cloned().map(Into::into).collect(),
                pe.w[11].iter().cloned().map(Into::into).collect(),
                pe.w[12].iter().cloned().map(Into::into).collect(),
                pe.w[13].iter().cloned().map(Into::into).collect(),
                pe.w[14].iter().cloned().map(Into::into).collect(),
            );
            let s = (
                pe.s[0].iter().cloned().map(Into::into).collect(),
                pe.s[1].iter().cloned().map(Into::into).collect(),
                pe.s[2].iter().cloned().map(Into::into).collect(),
                pe.s[3].iter().cloned().map(Into::into).collect(),
                pe.s[4].iter().cloned().map(Into::into).collect(),
                pe.s[5].iter().cloned().map(Into::into).collect(),
            );
            Self {
                w,
                z: pe.z.into_iter().map(Into::into).collect(),
                s,
            }
        }
    }

    impl<F, CamlF> Into<ProofEvaluations<Vec<F>>> for CamlProofEvaluations<CamlF>
    where
        CamlF: Into<F>,
    {
        fn into(self) -> ProofEvaluations<Vec<F>> {
            let w = [
                self.w.0.into_iter().map(Into::into).collect(),
                self.w.1.into_iter().map(Into::into).collect(),
                self.w.2.into_iter().map(Into::into).collect(),
                self.w.3.into_iter().map(Into::into).collect(),
                self.w.4.into_iter().map(Into::into).collect(),
                self.w.5.into_iter().map(Into::into).collect(),
                self.w.6.into_iter().map(Into::into).collect(),
                self.w.7.into_iter().map(Into::into).collect(),
                self.w.8.into_iter().map(Into::into).collect(),
                self.w.9.into_iter().map(Into::into).collect(),
                self.w.10.into_iter().map(Into::into).collect(),
                self.w.11.into_iter().map(Into::into).collect(),
                self.w.12.into_iter().map(Into::into).collect(),
                self.w.13.into_iter().map(Into::into).collect(),
                self.w.14.into_iter().map(Into::into).collect(),
            ];
            let s = [
                self.s.0.into_iter().map(Into::into).collect(),
                self.s.1.into_iter().map(Into::into).collect(),
                self.s.2.into_iter().map(Into::into).collect(),
                self.s.3.into_iter().map(Into::into).collect(),
                self.s.4.into_iter().map(Into::into).collect(),
                self.s.5.into_iter().map(Into::into).collect(),
            ];
            ProofEvaluations {
                w,
                z: self.z.into_iter().map(Into::into).collect(),
                s,
            }
        }
    }

    //
    // RandomOracles<F> <-> CamlRandomOracles<CamlF>
    //

    #[derive(ocaml::IntoValue, ocaml::FromValue, OcamlGen)]
    pub struct CamlRandomOracles<CamlF> {
        pub beta: CamlF,
        pub gamma: CamlF,
        pub alpha_chal: CamlScalarChallenge<CamlF>,
        pub alpha: CamlF,
        pub zeta: CamlF,
        pub v: CamlF,
        pub u: CamlF,
        pub zeta_chal: CamlScalarChallenge<CamlF>,
        pub v_chal: CamlScalarChallenge<CamlF>,
        pub u_chal: CamlScalarChallenge<CamlF>,
    }

    impl<F, CamlF> From<RandomOracles<F>> for CamlRandomOracles<CamlF>
    where
        F: Field,
        CamlF: From<F>,
    {
        fn from(ro: RandomOracles<F>) -> Self {
            Self {
                beta: ro.beta.into(),
                gamma: ro.gamma.into(),
                alpha_chal: ro.alpha_chal.into(),
                alpha: ro.alpha.into(),
                zeta: ro.zeta.into(),
                v: ro.v.into(),
                u: ro.u.into(),
                zeta_chal: ro.zeta_chal.into(),
                v_chal: ro.v_chal.into(),
                u_chal: ro.u_chal.into(),
            }
        }
    }

    impl<F, CamlF> Into<RandomOracles<F>> for CamlRandomOracles<CamlF>
    where
        CamlF: Into<F>,
        F: Field,
    {
        fn into(self) -> RandomOracles<F> {
            RandomOracles {
                beta: self.beta.into(),
                gamma: self.gamma.into(),
                alpha_chal: self.alpha_chal.into(),
                alpha: self.alpha.into(),
                zeta: self.zeta.into(),
                v: self.v.into(),
                u: self.u.into(),
                zeta_chal: self.zeta_chal.into(),
                v_chal: self.v_chal.into(),
                u_chal: self.u_chal.into(),
            }
        }
    }
}<|MERGE_RESOLUTION|>--- conflicted
+++ resolved
@@ -31,15 +31,12 @@
     /// permutation polynomials
     /// (PERMUTS-1 evaluations because the last permutation is only used in commitment form)
     pub s: [Field; PERMUTS - 1],
-<<<<<<< HEAD
     /// lookup-related evalutions
     pub lookup: Option<LookupEvaluations<Field>>,
-=======
     /// evaluation of the generic selector polynomial
     pub generic_selector: Field,
     /// evaluation of the poseidon selector polynomial
     pub poseidon_selector: Field,
->>>>>>> 8326fbd1
 }
 
 impl<F: FftField> ProofEvaluations<Vec<F>> {
@@ -48,7 +45,6 @@
             s: array_init(|i| DensePolynomial::eval_polynomial(&self.s[i], pt)),
             w: array_init(|i| DensePolynomial::eval_polynomial(&self.w[i], pt)),
             z: DensePolynomial::eval_polynomial(&self.z, pt),
-<<<<<<< HEAD
             lookup:
                 self.lookup.as_ref().map(|l| {
                     LookupEvaluations {
@@ -56,11 +52,9 @@
                         aggreg: DensePolynomial::eval_polynomial(&l.aggreg, pt),
                         sorted: l.sorted.iter().map(|x| DensePolynomial::eval_polynomial(x, pt)).collect(),
                     }
-                })
-=======
+                }),
             generic_selector: DensePolynomial::eval_polynomial(&self.generic_selector, pt),
             poseidon_selector: DensePolynomial::eval_polynomial(&self.poseidon_selector, pt),
->>>>>>> 8326fbd1
         }
     }
 }
