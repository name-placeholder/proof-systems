--- conflicted
+++ resolved
@@ -28,14 +28,9 @@
 type Fq<G> = <G as AffineCurve>::BaseField;
 
 #[derive(Clone, Debug)]
-<<<<<<< HEAD
 #[cfg_attr(feature = "ocaml_types", derive(ocaml::IntoValue, ocaml::FromValue))]
 pub struct PolyComm<C>
 {
-=======
-#[cfg_attr(feature = "ocaml_types", derive(ocaml::ToValue, ocaml::FromValue))]
-pub struct PolyComm<C> {
->>>>>>> 79cb600b
     pub unshifted: Vec<C>,
     pub shifted: Option<C>,
 }
