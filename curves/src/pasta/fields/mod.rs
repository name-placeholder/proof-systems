use ark_ff::Field;
pub mod fp;
pub use self::fp::*;

pub mod fq;
pub use self::fq::*;

pub mod fft;

#[derive(Debug, PartialEq)]
pub enum LegendreSymbol {
    Zero = 0,
    QuadraticResidue = 1,
    QuadraticNonResidue = -1,
}

impl LegendreSymbol {
    pub fn is_zero(&self) -> bool {
        *self == LegendreSymbol::Zero
    }

    pub fn is_qnr(&self) -> bool {
        *self == LegendreSymbol::QuadraticNonResidue
    }

    pub fn is_qr(&self) -> bool {
        *self == LegendreSymbol::QuadraticResidue
    }
}

/// The interface for a field that supports an efficient square-root operation.
pub trait SquareRootField: Field {
    /// Returns a `LegendreSymbol`, which indicates whether this field element is
    ///  1 : a quadratic residue
    ///  0 : equal to 0
    /// -1 : a quadratic non-residue
    fn legendre(&self) -> LegendreSymbol;

    /// Returns the square root of self, if it exists.
    #[must_use]
    fn sqrt(&self) -> Option<Self>;

    /// Sets `self` to be the square root of `self`, if it exists.
    fn sqrt_in_place(&mut self) -> Option<&mut Self>;
<<<<<<< HEAD
}
=======
}

#[cfg(test)]
mod tests;
>>>>>>> befc0ae7
<|MERGE_RESOLUTION|>--- conflicted
+++ resolved
@@ -42,11 +42,8 @@
 
     /// Sets `self` to be the square root of `self`, if it exists.
     fn sqrt_in_place(&mut self) -> Option<&mut Self>;
-<<<<<<< HEAD
-}
-=======
 }
 
+// @volhovm: do we need this?
 #[cfg(test)]
-mod tests;
->>>>>>> befc0ae7
+mod tests;