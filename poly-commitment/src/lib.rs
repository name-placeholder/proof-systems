pub mod chunked;
mod combine;
pub mod commitment;
pub mod error;
pub mod evaluation_proof;
pub mod pairing_proof;
pub mod srs;

#[cfg(test)]
mod tests;

pub use commitment::PolyComm;

use crate::commitment::{BatchEvaluationProof, BlindedCommitment, CommitmentCurve};
use crate::error::CommitmentError;
use crate::evaluation_proof::DensePolynomialOrEvaluations;
use ark_ec::AffineCurve;
use ark_ff::UniformRand;
use ark_poly::{
    univariate::DensePolynomial, EvaluationDomain, Evaluations, Radix2EvaluationDomain as D,
};
use mina_poseidon::FqSponge;
use rand_core::{CryptoRng, RngCore};

pub trait SRS<G: CommitmentCurve>: Clone {
    /// The maximum polynomial degree that can be committed to
    fn max_poly_size(&self) -> usize;

    /// Retrieve the precomputed Lagrange basis for the given domain size
    fn get_lagrange_basis(&self, domain_size: usize) -> Option<&Vec<PolyComm<G>>>;

    /// Get the group element used for blinding commitments
    fn blinding_commitment(&self) -> G;

    /// Commits a polynomial, potentially splitting the result in multiple commitments.
    fn commit(
        &self,
        plnm: &DensePolynomial<G::ScalarField>,
        num_chunks: usize,
        rng: &mut (impl RngCore + CryptoRng),
    ) -> BlindedCommitment<G>;

    /// Same as [SRS::mask] except that you can pass the blinders manually.
    fn mask_custom(
        &self,
        com: PolyComm<G>,
        blinders: &PolyComm<G::ScalarField>,
    ) -> Result<BlindedCommitment<G>, CommitmentError>;

    /// Turns a non-hiding polynomial commitment into a hidding polynomial commitment. Transforms each given `<a, G>` into `(<a, G> + wH, w)` with a random `w` per commitment.
    fn mask(
        &self,
        comm: PolyComm<G>,
        rng: &mut (impl RngCore + CryptoRng),
    ) -> BlindedCommitment<G> {
        let blinders = comm.map(|_| G::ScalarField::rand(rng));
        self.mask_custom(comm, &blinders).unwrap()
    }

    /// This function commits a polynomial using the SRS' basis of size `n`.
    /// - `plnm`: polynomial to commit to with max size of sections
    /// - `num_chunks`: the number of commitments to be included in the output polynomial commitment
    /// The function returns an unbounded commitment vector
    /// (which splits the commitment into several commitments of size at most `n`).
    fn commit_non_hiding(
        &self,
        plnm: &DensePolynomial<G::ScalarField>,
        num_chunks: usize,
    ) -> PolyComm<G>;

    fn commit_evaluations_non_hiding(
        &self,
        domain: D<G::ScalarField>,
        plnm: &Evaluations<G::ScalarField, D<G::ScalarField>>,
    ) -> PolyComm<G>;

    fn commit_evaluations(
        &self,
        domain: D<G::ScalarField>,
        plnm: &Evaluations<G::ScalarField, D<G::ScalarField>>,
        rng: &mut (impl RngCore + CryptoRng),
    ) -> BlindedCommitment<G>;
    ///for now needed by snarky-rs
    fn create(depth: usize) -> Self;
    fn add_lagrange_basis(&mut self, domain: D<G::ScalarField>);
    fn size(&self) -> usize;
}

#[allow(type_alias_bounds)]
<<<<<<< HEAD
/// Vector of polynomials with optional degree bound and commitment randomness.
=======
/// Vector of triples (polynomial itself, degree bound, omegas).
>>>>>>> f33319da
type PolynomialsToCombine<'a, G: CommitmentCurve, D: EvaluationDomain<G::ScalarField>> = &'a [(
    DensePolynomialOrEvaluations<'a, G::ScalarField, D>,
    PolyComm<G::ScalarField>,
)];

pub trait OpenProof<G: CommitmentCurve>: Sized + Clone {
    type SRS: SRS<G>;

    #[allow(clippy::too_many_arguments)]
    fn open<EFqSponge, RNG, D: EvaluationDomain<<G as AffineCurve>::ScalarField>>(
        srs: &Self::SRS,
        group_map: &<G as CommitmentCurve>::Map,
        plnms: PolynomialsToCombine<G, D>, // vector of polynomial with optional degree bound and commitment randomness
        elm: &[<G as AffineCurve>::ScalarField], // vector of evaluation points
        polyscale: <G as AffineCurve>::ScalarField, // scaling factor for polynoms
        evalscale: <G as AffineCurve>::ScalarField, // scaling factor for evaluation point powers
        sponge: EFqSponge,                 // sponge
        rng: &mut RNG,
    ) -> Self
    where
        EFqSponge:
            Clone + FqSponge<<G as AffineCurve>::BaseField, G, <G as AffineCurve>::ScalarField>,
        RNG: RngCore + CryptoRng;

    fn verify<EFqSponge, RNG>(
        srs: &Self::SRS,
        group_map: &G::Map,
        batch: &mut [BatchEvaluationProof<G, EFqSponge, Self>],
        rng: &mut RNG,
    ) -> bool
    where
        EFqSponge: FqSponge<G::BaseField, G, G::ScalarField>,
        RNG: RngCore + CryptoRng;
}<|MERGE_RESOLUTION|>--- conflicted
+++ resolved
@@ -87,11 +87,7 @@
 }
 
 #[allow(type_alias_bounds)]
-<<<<<<< HEAD
-/// Vector of polynomials with optional degree bound and commitment randomness.
-=======
-/// Vector of triples (polynomial itself, degree bound, omegas).
->>>>>>> f33319da
+/// Vector of polynomials with commitment randomness (blinders).
 type PolynomialsToCombine<'a, G: CommitmentCurve, D: EvaluationDomain<G::ScalarField>> = &'a [(
     DensePolynomialOrEvaluations<'a, G::ScalarField, D>,
     PolyComm<G::ScalarField>,
